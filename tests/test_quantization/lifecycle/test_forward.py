--- conflicted
+++ resolved
@@ -57,11 +57,9 @@
     quantization_args = QuantizationArgs(num_bits=num_bits, symmetric=True)
     layer = Linear(4, 4)
     layer.weight.data *= 100
-<<<<<<< HEAD
+
     dummy_tensor = torch.randn(8, 4)  # (num_tokens, num_features)
-=======
     layer.quantization_status = QuantizationStatus(quantization_status)
->>>>>>> aecb127f
 
     initialize_module_for_quantization(layer, quantization_scheme)
 
