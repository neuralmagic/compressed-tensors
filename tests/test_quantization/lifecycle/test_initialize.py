# Copyright (c) 2021 - present / Neuralmagic, Inc. All Rights Reserved.
#
# Licensed under the Apache License, Version 2.0 (the "License");
# you may not use this file except in compliance with the License.
# You may obtain a copy of the License at
#
#    http://www.apache.org/licenses/LICENSE-2.0
#
# Unless required by applicable law or agreed to in writing,
# software distributed under the License is distributed on an "AS IS" BASIS,
# WITHOUT WARRANTIES OR CONDITIONS OF ANY KIND, either express or implied.
# See the License for the specific language governing permissions and
# limitations under the License.


import pytest
from compressed_tensors.quantization import (
    ActivationOrdering,
    QuantizationArgs,
    QuantizationScheme,
    QuantizationStatus,
    QuantizationStrategy,
)
from compressed_tensors.quantization.lifecycle.initialize import (
    initialize_module_for_quantization,
)
<<<<<<< HEAD
from compressed_tensors.quantization.quant_args import QuantizationArgs
from compressed_tensors.quantization.quant_config import QuantizationStatus
from tests.testing_utils import requires_accelerate
=======
>>>>>>> 975cb223
from torch.nn import Linear


NUM_BITS = 8
Q_PARAM_NAMES = {
    "input_activations": "input",
    "weights": "weight",
    "output_activations": "output",
}


@pytest.fixture
def layer():
    return Linear(4, 4)


@pytest.mark.parametrize(
    "weights,input_activations",
    [
        (
            QuantizationArgs(num_bits=NUM_BITS, symmetric=True),
            None,
        ),
        (
            None,
            QuantizationArgs(num_bits=NUM_BITS, symmetric=True),
        ),
        (
            QuantizationArgs(num_bits=NUM_BITS, symmetric=True),
            QuantizationArgs(num_bits=NUM_BITS, symmetric=True),
        ),
    ],
)
def test_initialize_module_for_quantization(
    create_quantization_scheme, weights, input_activations, layer
):
    quantization_scheme = create_quantization_scheme(
        targets=["*"],
        weights=weights,
        input_activations=input_activations,
    )

    assert not hasattr(layer, "quantization_scheme")
    assert not hasattr(layer, "quantization_status")

    # add attributes, zero_points and scale
    initialize_module_for_quantization(layer, quantization_scheme)

    registered_params = {"weight", "bias"}
    if weights is not None:
        registered_params.add("weight_scale")
        registered_params.add("weight_zero_point")

    if input_activations is not None:
        registered_params.add("input_scale")
        registered_params.add("input_zero_point")

    for key in layer.state_dict().keys():
        assert key in registered_params
        registered_params.remove(key)

    assert len(registered_params) == 0

    assert hasattr(layer, "quantization_scheme")
    assert hasattr(layer, "quantization_status")

    assert layer.quantization_status == QuantizationStatus.INITIALIZED


<<<<<<< HEAD
@requires_accelerate()
=======
>>>>>>> 975cb223
@pytest.mark.parametrize(
    "weights,input_activations",
    [
        (
<<<<<<< HEAD
            QuantizationArgs(num_bits=NUM_BITS, symmetric=True),
            None,
        ),
        (
            None,
            QuantizationArgs(num_bits=NUM_BITS, symmetric=True),
        ),
        (
            QuantizationArgs(num_bits=NUM_BITS, symmetric=True),
            QuantizationArgs(num_bits=NUM_BITS, symmetric=True),
        ),
    ],
)
def test_initialize_module_for_quantization_offloaded(
    create_quantization_scheme, weights, input_activations, layer
):
    from accelerate.hooks import attach_align_device_hook

    attach_align_device_hook(layer, offload=True)

    test_initialize_module_for_quantization(
        create_quantization_scheme,
        weights,
        input_activations,
        layer,
    )
=======
            QuantizationArgs(strategy="tensor"),
            QuantizationArgs(strategy="tensor"),
        ),
        (
            QuantizationArgs(strategy="channel"),
            None,
        ),
        (
            QuantizationArgs(strategy="group", group_size=2),
            None,
        ),
        (
            QuantizationArgs(strategy="group", group_size=2, actorder="group"),
            None,
        ),
        (
            QuantizationArgs(strategy="group", group_size=2, actorder="weight"),
            None,
        ),
        (
            QuantizationArgs(strategy="block"),
            QuantizationArgs(strategy="block"),
        ),
        (
            QuantizationArgs(strategy="token"),
            QuantizationArgs(strategy="token"),
        ),
    ],
)
def test_initialize_quantization_parameters(weights, input_activations):
    quantization_scheme = QuantizationScheme(
        targets=["*"],
        weights=weights,
        input_activations=input_activations,
    )
    layer = Linear(7, 8)
    initialize_module_for_quantization(layer, quantization_scheme)

    for q_type in ("input_activations", "weights"):
        args = getattr(quantization_scheme, q_type)
        if args is None:
            continue
        q_param_name = Q_PARAM_NAMES[q_type]

        # scale and zero point
        if args.strategy == QuantizationStrategy.TENSOR:
            expected_shape = (1,)

        elif args.strategy == QuantizationStrategy.CHANNEL:  # only weight
            expected_shape = (layer.weight.shape[0], 1)

        elif args.strategy == QuantizationStrategy.GROUP:  # only weight
            num_groups = layer.weight.shape[1] // args.group_size
            expected_shape = (layer.weight.shape[0], max(num_groups, 1))

        elif args.strategy == QuantizationStrategy.BLOCK:
            expected_shape = (1,)

        elif args.strategy == QuantizationStrategy.TOKEN:
            expected_shape = (1, 1)

        assert getattr(layer, f"{q_param_name}_scale").shape == expected_shape
        assert getattr(layer, f"{q_param_name}_zero_point").shape == expected_shape

        # g_idx
        if args.actorder == ActivationOrdering.GROUP:
            assert getattr(layer, f"{q_param_name}_g_idx").shape == (
                layer.weight.shape[1],
            )
>>>>>>> 975cb223
<|MERGE_RESOLUTION|>--- conflicted
+++ resolved
@@ -24,12 +24,7 @@
 from compressed_tensors.quantization.lifecycle.initialize import (
     initialize_module_for_quantization,
 )
-<<<<<<< HEAD
-from compressed_tensors.quantization.quant_args import QuantizationArgs
-from compressed_tensors.quantization.quant_config import QuantizationStatus
 from tests.testing_utils import requires_accelerate
-=======
->>>>>>> 975cb223
 from torch.nn import Linear
 
 
@@ -99,15 +94,11 @@
     assert layer.quantization_status == QuantizationStatus.INITIALIZED
 
 
-<<<<<<< HEAD
 @requires_accelerate()
-=======
->>>>>>> 975cb223
 @pytest.mark.parametrize(
     "weights,input_activations",
     [
         (
-<<<<<<< HEAD
             QuantizationArgs(num_bits=NUM_BITS, symmetric=True),
             None,
         ),
@@ -134,7 +125,12 @@
         input_activations,
         layer,
     )
-=======
+
+
+@pytest.mark.parametrize(
+    "weights,input_activations",
+    [
+        (
             QuantizationArgs(strategy="tensor"),
             QuantizationArgs(strategy="tensor"),
         ),
@@ -203,5 +199,4 @@
         if args.actorder == ActivationOrdering.GROUP:
             assert getattr(layer, f"{q_param_name}_g_idx").shape == (
                 layer.weight.shape[1],
-            )
->>>>>>> 975cb223
+            )