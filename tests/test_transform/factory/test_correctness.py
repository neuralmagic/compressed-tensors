--- conflicted
+++ resolved
@@ -28,19 +28,12 @@
 
 @pytest.mark.parametrize("type", ("hadamard", "random-hadamard"))
 @pytest.mark.parametrize("randomize", (True, False))
-<<<<<<< HEAD
-def test_correctness_linear(type, randomize):
-    size = (4, 8)
-    module = torch.nn.Linear(*size, bias=True)
-    scheme = TransformScheme(type=type, randomize=randomize)
-=======
 @pytest.mark.parametrize("head_dim", (None, 2, 4))
 @pytest.mark.parametrize("input_batch_size", (1, 5, 17))
 def test_correctness_linear(type, randomize, head_dim, input_batch_size):
     size = (4, 8)
     module = torch.nn.Linear(*size, bias=False)
     scheme = TransformScheme(type=type, randomize=randomize, head_dim=head_dim)
->>>>>>> b2df3667
     factory = TransformFactory.from_scheme(scheme, name="")
 
     input_tfm = factory.create_transform(
@@ -66,9 +59,6 @@
 
 @pytest.mark.parametrize("type", ("hadamard", "random-hadamard"))
 @pytest.mark.parametrize("randomize", (True, False))
-<<<<<<< HEAD
-def test_correctness_model(type, randomize, model_apply, offload=False):
-=======
 @pytest.mark.parametrize("embed_loc", ("weight_output", "output"))
 @pytest.mark.parametrize("linear_loc", ("input", "weight_input"))
 def test_correctness_embedding(type, randomize, embed_loc, linear_loc):
@@ -105,7 +95,6 @@
 def test_correctness_model(
     type, randomize, input_batch_size, model_apply, offload=False
 ):
->>>>>>> b2df3667
     # load model
     model = model_apply[0]
     if offload:
@@ -134,10 +123,6 @@
 @requires_accelerate()
 @pytest.mark.parametrize("type", ("hadamard", "random-hadamard"))
 @pytest.mark.parametrize("randomize", (True, False))
-<<<<<<< HEAD
-def test_correctness_model_offload(type, randomize, model_apply):
-    test_correctness_model(type, randomize, model_apply, offload=True)
-=======
 @pytest.mark.parametrize("input_batch_size", (1, 5, 17))
 def test_correctness_model_offload(type, randomize, input_batch_size, model_apply):
     test_correctness_model(type, randomize, input_batch_size, model_apply, offload=True)
@@ -178,5 +163,4 @@
     apply_transform_config(attention, config)
 
     output = attention(input)
-    assert torch.allclose(true_output, output, atol=1e-5, rtol=0.0)
->>>>>>> b2df3667
+    assert torch.allclose(true_output, output, atol=1e-5, rtol=0.0)