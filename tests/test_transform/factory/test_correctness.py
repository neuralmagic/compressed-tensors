--- conflicted
+++ resolved
@@ -27,21 +27,13 @@
 
 
 @pytest.mark.parametrize("type", ("hadamard", "random-hadamard"))
-<<<<<<< HEAD
 @pytest.mark.parametrize("randomize", (True, False))
-def test_correctness_linear(type, randomize):
-    size = (4, 8)
-    module = torch.nn.Linear(*size, bias=True)
-    scheme = TransformScheme(type=type, randomize=randomize)
-=======
-@pytest.mark.parametrize("randomized", (True, False))
 @pytest.mark.parametrize("head_dim", (None, 2, 4))
 @pytest.mark.parametrize("input_batch_size", (1, 5, 17))
-def test_correctness_linear(type, randomized, head_dim, input_batch_size):
+def test_correctness_linear(type, randomize, head_dim, input_batch_size):
     size = (4, 8)
     module = torch.nn.Linear(*size, bias=False)
-    scheme = TransformScheme(type=type, randomized=randomized, head_dim=head_dim)
->>>>>>> 5478b433
+    scheme = TransformScheme(type=type, randomize=randomize, head_dim=head_dim)
     factory = TransformFactory.from_scheme(scheme, name="")
 
     input_tfm = factory.create_transform(
@@ -66,14 +58,10 @@
 
 
 @pytest.mark.parametrize("type", ("hadamard", "random-hadamard"))
-<<<<<<< HEAD
 @pytest.mark.parametrize("randomize", (True, False))
-def test_correctness_model(type, randomize, model_apply, offload=False):
-=======
-@pytest.mark.parametrize("randomized", (True, False))
 @pytest.mark.parametrize("embed_loc", ("weight_output", "output"))
 @pytest.mark.parametrize("linear_loc", ("input", "weight_input"))
-def test_correctness_embedding(type, randomized, embed_loc, linear_loc):
+def test_correctness_embedding(type, randomize, embed_loc, linear_loc):
     model = torch.nn.Sequential(
         torch.nn.Embedding(2, 4),
         torch.nn.Linear(4, 8, bias=False),
@@ -86,7 +74,7 @@
         config_groups={
             "": TransformScheme(
                 type=type,
-                randomized=randomized,
+                randomize=randomize,
                 apply=[
                     TransformArgs(targets="Embedding", location=embed_loc),
                     TransformArgs(targets="Linear", location=linear_loc, inverse=True),
@@ -102,12 +90,11 @@
 
 
 @pytest.mark.parametrize("type", ("hadamard", "random-hadamard"))
-@pytest.mark.parametrize("randomized", (True, False))
+@pytest.mark.parametrize("randomize", (True, False))
 @pytest.mark.parametrize("input_batch_size", (1, 5, 17))
 def test_correctness_model(
-    type, randomized, input_batch_size, model_apply, offload=False
+    type, randomize, input_batch_size, model_apply, offload=False
 ):
->>>>>>> 5478b433
     # load model
     model = model_apply[0]
     if offload:
@@ -135,24 +122,17 @@
 @requires_gpu
 @requires_accelerate()
 @pytest.mark.parametrize("type", ("hadamard", "random-hadamard"))
-<<<<<<< HEAD
 @pytest.mark.parametrize("randomize", (True, False))
-def test_correctness_model_offload(type, randomize, model_apply):
-    test_correctness_model(type, randomize, model_apply, offload=True)
-=======
-@pytest.mark.parametrize("randomized", (True, False))
 @pytest.mark.parametrize("input_batch_size", (1, 5, 17))
-def test_correctness_model_offload(type, randomized, input_batch_size, model_apply):
-    test_correctness_model(
-        type, randomized, input_batch_size, model_apply, offload=True
-    )
+def test_correctness_model_offload(type, randomize, input_batch_size, model_apply):
+    test_correctness_model(type, randomize, input_batch_size, model_apply, offload=True)
 
 
 @pytest.mark.parametrize("type", ("hadamard", "random-hadamard"))
-@pytest.mark.parametrize("randomized", (True, False))
+@pytest.mark.parametrize("randomize", (True, False))
 @pytest.mark.parametrize("head_dim", (4, 8))
 @pytest.mark.parametrize("input_batch_size", (1, 5, 17))
-def test_correctness_attention_heads(type, randomized, head_dim, input_batch_size):
+def test_correctness_attention_heads(type, randomize, head_dim, input_batch_size):
     hidden_size = 64
     num_attention_heads = 8
 
@@ -169,7 +149,7 @@
         config_groups={
             "": TransformScheme(
                 type=type,
-                randomized=randomized,
+                randomize=randomize,
                 head_dim=head_dim,
                 apply=[
                     TransformArgs(targets="v_proj", location="weight_output"),
@@ -183,5 +163,4 @@
     apply_transform_config(attention, config)
 
     output = attention(input)
-    assert torch.allclose(true_output, output, atol=1e-5, rtol=0.0)
->>>>>>> 5478b433
+    assert torch.allclose(true_output, output, atol=1e-5, rtol=0.0)