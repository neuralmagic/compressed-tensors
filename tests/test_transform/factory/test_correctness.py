--- conflicted
+++ resolved
@@ -19,11 +19,7 @@
     TransformFactory,
     TransformScheme,
 )
-<<<<<<< HEAD
-from compressed_tensors.utils import force_cpu_offload
-=======
 from compressed_tensors.utils import offloaded_dispatch
->>>>>>> 54f5b4e9
 from tests.testing_utils import requires_accelerate, requires_gpu
 
 
