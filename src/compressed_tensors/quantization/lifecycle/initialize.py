--- conflicted
+++ resolved
@@ -171,8 +171,7 @@
             num_groups = weight_shape[1] // quantization_args.group_size
             expected_shape = (weight_shape[0], max(num_groups, 1))
 
-<<<<<<< HEAD
-    scale_dtype = module.weight.dtype
+    scale_dtype = scale_dtype if scale_dtype is not None else module.weight.dtype
 
     # NVFP4 support; use FP8 scales
     # For weight quant, attach global scales for NVFP4
@@ -194,20 +193,17 @@
             module, f"{base_name}_global_scale", init_global_scale
         )
 
+        
+    # TODO: consider erroring out in the future as if the dtype if not one fo these,
+    # there is likely bug
+   
     if scale_dtype not in [
         torch.float16,
         torch.bfloat16,
         torch.float32,
         FP8_E4M3_DATA.dtype,
     ]:
-=======
-    scale_dtype = scale_dtype if scale_dtype is not None else module.weight.dtype
-    # TODO: consider erroring out in the future as if the dtype if not one fo these,
-    # there is likely bug
-
-    if scale_dtype not in [torch.float16, torch.bfloat16, torch.float32]:
->>>>>>> 8aa8b822
-        scale_dtype = torch.float16
+      scale_dtype = torch.float16
 
     # initializes empty scale, zero point, and g_idx parameters for the module
     init_scale = Parameter(
