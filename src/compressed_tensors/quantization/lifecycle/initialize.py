--- conflicted
+++ resolved
@@ -113,12 +113,7 @@
         module.quantization_status = QuantizationStatus.INITIALIZED
 
         offloaded = False
-<<<<<<< HEAD
         if has_offloaded_params(module):
-=======
-        # What is this doing/why isn't this in the attn case?
-        if is_module_offloaded(module):
->>>>>>> a43dad20
             try:
                 from accelerate.hooks import add_hook_to_module, remove_hook_from_module
                 from accelerate.utils import PrefixedDataset
