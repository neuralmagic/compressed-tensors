--- conflicted
+++ resolved
@@ -315,15 +315,11 @@
             updated_scale, updated_zero_point = observer(value)
 
             # update scale and zero point
-<<<<<<< HEAD
-            device = next(module.parameters()).device
-            scale.data = updated_scale.to(device)
+            update_parameter_data(module, updated_scale, f"{base_name}_scale")
             if zero_point is not None:
-                zero_point.data = updated_zero_point.to(device)
-=======
-            update_parameter_data(module, updated_scale, f"{base_name}_scale")
-            update_parameter_data(module, updated_zero_point, f"{base_name}_zero_point")
->>>>>>> a507590d
+                update_parameter_data(
+                    module, updated_zero_point, f"{base_name}_zero_point"
+                )
 
     return fake_quantize(value, scale, zero_point, args)
 
