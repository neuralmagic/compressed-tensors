--- conflicted
+++ resolved
@@ -104,7 +104,7 @@
         else:
             raise ValueError(
                 f"Could not infer a quantization strategy from scale with {scale.ndim} "
-                "dimmensions. Expected 0-2 dimmensions."
+                "dimmensions. Expected 0 or 2 dimmensions."
             )
     return _process_quantization(
         x=x_q,
@@ -161,19 +161,12 @@
     group_size = args.group_size
 
     if args.strategy == QuantizationStrategy.GROUP:
-
-<<<<<<< HEAD
-        if do_dequantize:
-            # if dequantizing the output should match the original weight dtype,
-            # which is the same as the scale's
-=======
         if do_dequantize and not do_quantize:
             # if dequantizing a quantized type infer the output type from the scale
->>>>>>> 01bcb85b
             output = torch.zeros_like(x, dtype=scale.dtype)
         else:
-            # outputting a quantized output, use the dtype passed in as a kwarg if its
-            # specified, otherwise default to the input type
+            # use the dtype passed in as a kwarg if its specified, otherwise default
+            # to the input type
             output_dtype = dtype if dtype is not None else x.dtype
             if output_dtype is FP8_DTYPE:
                 # zeros_like doesn't support fp8 types directly, workaround
