# Copyright (c) 2021 - present / Neuralmagic, Inc. All Rights Reserved.
#
# Licensed under the Apache License, Version 2.0 (the "License");
# you may not use this file except in compliance with the License.
# You may obtain a copy of the License at
#
#    http://www.apache.org/licenses/LICENSE-2.0
#
# Unless required by applicable law or agreed to in writing,
# software distributed under the License is distributed on an "AS IS" BASIS,
# WITHOUT WARRANTIES OR CONDITIONS OF ANY KIND, either express or implied.
# See the License for the specific language governing permissions and
# limitations under the License.

from functools import wraps
from math import ceil
from typing import Callable, Optional

import torch
from compressed_tensors.quantization.observers.helpers import calculate_range
from compressed_tensors.quantization.quant_args import (
    QuantizationArgs,
    QuantizationStrategy,
    round_to_quantized_type,
)
from compressed_tensors.quantization.quant_config import QuantizationStatus
from compressed_tensors.quantization.quant_scheme import QuantizationScheme
from compressed_tensors.quantization.utils import is_kv_cache_quant_scheme
from compressed_tensors.utils import safe_permute, update_parameter_data
from torch.nn import Module


__all__ = [
    "quantize",
    "dequantize",
    "fake_quantize",
    "wrap_module_forward_quantized",
    "maybe_calibrate_or_quantize",
    "process_quantization",
]


@torch.no_grad()
def quantize(
    x: torch.Tensor,
    scale: torch.Tensor,
    zero_point: torch.Tensor,
    args: QuantizationArgs,
    dtype: Optional[torch.dtype] = None,
    g_idx: Optional[torch.Tensor] = None,
) -> torch.Tensor:
    """
    Quantize the input tensor x using the QuantizationStrategy specified in args.
    Quantization can be done per tensor, channel, token or group. For group
    quantization, the group_size must be divisible by the column size. The input scale
    and zero_points are reshaped to support vectorization (Assumes 1 is the
    channel dimension)

    :param x: Input tensor
    :param scale: scale tensor
    :param zero_point: zero point tensor
    :param args: quantization args dictating how to quantize x
    :param dtype: optional dtype to cast the quantized output to
    :param g_idx: optional mapping from column index to group index
    :return: fake quantized tensor
    """
<<<<<<< HEAD
    # ensure all tensors are on the same device
    # assumes that the target device is the input
    # tensor's device
    if x.device != scale.device:
        scale = scale.to(x.device)
    if x.device != zero_point.device:
        zero_point = zero_point.to(x.device)

    return process_quantization(
=======
    return _process_quantization(
>>>>>>> ef77dca6
        x=x,
        scale=scale,
        zero_point=zero_point,
        args=args,
        dtype=dtype,
        do_quantize=True,
        do_dequantize=False,
        g_idx=g_idx,
    )


@torch.no_grad()
def dequantize(
    x_q: torch.Tensor,
    scale: torch.Tensor,
    zero_point: torch.Tensor = None,
    args: QuantizationArgs = None,
    dtype: Optional[torch.dtype] = None,
    g_idx: Optional[torch.Tensor] = None,
) -> torch.Tensor:
    """
    Dequantize a quantized input tensor x_q based on the strategy specified in args. If
    args is not provided, the strategy will be inferred.

    :param x: quantized input tensor
    :param scale: scale tensor
    :param zero_point: zero point tensor
    :param args: quantization args used to quantize x_q
    :param dtype: optional dtype to cast the dequantized output to
    :param g_idx: optional mapping from column index to group index
    :return: dequantized float tensor
    """
    if args is None:
        if scale.ndim == 0 or scale.ndim == 1:
            args = QuantizationArgs(strategy=QuantizationStrategy.TENSOR)
        elif scale.ndim == 2:
            if scale.shape[1] == 1:
                args = QuantizationArgs(strategy=QuantizationStrategy.CHANNEL)
            else:
                group_size = int(x_q.shape[1] / scale.shape[1])
                args = QuantizationArgs(
                    strategy=QuantizationStrategy.GROUP, group_size=group_size
                )
        else:
            raise ValueError(
                f"Could not infer a quantization strategy from scale with {scale.ndim} "
                "dimmensions. Expected 0 or 2 dimmensions."
            )

    if dtype is None:
        dtype = scale.dtype

    return process_quantization(
        x=x_q,
        scale=scale,
        zero_point=zero_point,
        args=args,
        do_quantize=False,
        do_dequantize=True,
        dtype=dtype,
        g_idx=g_idx,
    )


@torch.no_grad()
def fake_quantize(
    x: torch.Tensor,
    scale: torch.Tensor,
    zero_point: torch.Tensor,
    args: QuantizationArgs,
    g_idx: Optional[torch.Tensor] = None,
) -> torch.Tensor:
    """
    Fake quantize the input tensor x by quantizing then dequantizing with
    the QuantizationStrategy specified in args. Quantization can be done per tensor,
    channel, token or group. For group quantization, the group_size must be divisible
    by the column size. The input scale  and zero_points are reshaped to support
    vectorization (Assumes 1 is the channel dimension)

    :param x: Input tensor
    :param scale: scale tensor
    :param zero_point: zero point tensor
    :param args: quantization args dictating how to quantize x
    :param g_idx: optional mapping from column index to group index
    :return: fake quantized tensor
    """
    return process_quantization(
        x=x,
        scale=scale,
        zero_point=zero_point,
        args=args,
        do_quantize=True,
        do_dequantize=True,
        g_idx=g_idx,
    )


@torch.no_grad()
def process_quantization(
    x: torch.Tensor,
    scale: torch.Tensor,
    zero_point: torch.Tensor,
    args: QuantizationArgs,
    g_idx: Optional[torch.Tensor] = None,
    dtype: Optional[torch.dtype] = None,
    do_quantize: bool = True,
    do_dequantize: bool = True,
) -> torch.Tensor:
    q_min, q_max = calculate_range(args, x.device)
    group_size = args.group_size

    if args.strategy == QuantizationStrategy.GROUP:
        output_dtype = dtype if dtype is not None else x.dtype
        output = torch.zeros_like(x).to(output_dtype)
        columns = output.shape[1]

        # TODO: make validation step for inputs

        while scale.ndim < 2:
            # pad scale and zero point dims for slicing
            scale = scale.unsqueeze(1)
            zero_point = zero_point.unsqueeze(1) if zero_point is not None else None

        if columns >= group_size:
            if columns % group_size != 0:
                raise ValueError(
                    "tensor column shape must be divisble "
                    f"by the given group_size {group_size}"
                )

        # support column-order (default) quantization as well as other orderings
        # such as activation ordering. Below checks if g_idx has been initialized
        is_column_order = g_idx is None or -1 in g_idx
        if is_column_order:
            num_groups = int(ceil(columns / group_size))
            group_sizes = torch.full((num_groups,), group_size, dtype=torch.int)

        else:
            group_indices, group_sizes = torch.unique(g_idx, return_counts=True)
            group_sizes = group_sizes[torch.argsort(group_indices)]

            perm = torch.argsort(g_idx)
            x = safe_permute(x, perm, dim=1)

        # TODO: experiment with vectorizing for loop for performance
        end = 0
        for index, group_count in enumerate(group_sizes):
            sc = scale[:, index].view(-1, 1)
            zp = zero_point[:, index].view(-1, 1) if zero_point is not None else None

            start = end
            end = start + group_count
            if do_quantize:
                output[:, start:end] = _quantize(
                    x[:, start:end],
                    sc,
                    zp,
                    q_min,
                    q_max,
                    args,
                    dtype=dtype,
                )

            if do_dequantize:
                input = output[:, start:end] if do_quantize else x[:, start:end]
                output[:, start:end] = _dequantize(input, sc, zp)

        if not is_column_order:
            output = safe_permute(output, torch.argsort(perm), dim=1)

    else:  # covers channel, token and tensor strategies
        if do_quantize:
            output = _quantize(
                x,
                scale,
                zero_point,
                q_min,
                q_max,
                args,
                dtype=dtype,
            )
        if do_dequantize:
            output = _dequantize(output if do_quantize else x, scale, zero_point)

    return output


def wrap_module_forward_quantized(module: Module, scheme: QuantizationScheme):
    # expects a module already initialized and injected with the parameters in
    # initialize_module_for_quantization
    if hasattr(module.forward, "__func__"):
        forward_func_orig = module.forward.__func__
    else:
        forward_func_orig = module.forward.func

    @wraps(forward_func_orig)  # ensures docstring, names, etc are propagated
    def wrapped_forward(self, *args, **kwargs):
        if not getattr(module, "quantization_enabled", True):
            # quantization is disabled on forward passes, return baseline
            # forward call
            return forward_func_orig.__get__(module, module.__class__)(*args, **kwargs)

        input_ = args[0]
        compressed = module.quantization_status == QuantizationStatus.COMPRESSED

        if scheme.input_activations is not None:
            # calibrate and (fake) quantize input activations when applicable
            input_ = maybe_calibrate_or_quantize(
                module, input_, "input", scheme.input_activations
            )

        if scheme.weights is not None and not compressed:
            # calibrate and (fake) quantize weights when applicable
            unquantized_weight = self.weight.data.clone()
            self.weight.data = maybe_calibrate_or_quantize(
                module, self.weight, "weight", scheme.weights
            )

        # perform wrapped forward call
        output = forward_func_orig.__get__(module, module.__class__)(
            input_, *args[1:], **kwargs
        )

        if scheme.output_activations is not None and not is_kv_cache_quant_scheme(
            scheme
        ):
            # calibrate and (fake) quantize output activations when applicable
            # kv_cache scales updated on model self_attn forward call in
            # wrap_module_forward_quantized_attn
            output = maybe_calibrate_or_quantize(
                module, output, "output", scheme.output_activations
            )

        # restore back to unquantized_value
        if scheme.weights is not None and not compressed:
            self.weight.data = unquantized_weight

        return output

    # bind wrapped forward to module class so reference to `self` is correct
    bound_wrapped_forward = wrapped_forward.__get__(module, module.__class__)
    # set forward to wrapped forward
    setattr(module, "forward", bound_wrapped_forward)


def wrap_module_forward_quantized_attn(module: Module, scheme: QuantizationScheme):
    # expects a module already initialized and injected with the parameters in
    # initialize_module_for_quantization
    if hasattr(module.forward, "__func__"):
        forward_func_orig = module.forward.__func__
    else:
        forward_func_orig = module.forward.func

    @wraps(forward_func_orig)  # ensures docstring, names, etc are propagated
    def wrapped_forward(self, *args, **kwargs):

        past_key_value = scheme.output_activations.get_kv_cache()
        kwargs["past_key_value"] = past_key_value
        kwargs["use_cache"] = past_key_value is not None

        attn_forward: Callable = forward_func_orig.__get__(module, module.__class__)

        past_key_value.reset_states()

        rtn = attn_forward(*args, **kwargs)

        self.k_scale = past_key_value.k_scales[module.layer_idx]
        self.v_scale = past_key_value.v_scales[module.layer_idx]

        return rtn

    # bind wrapped forward to module class so reference to `self` is correct
    bound_wrapped_forward = wrapped_forward.__get__(module, module.__class__)
    # set forward to wrapped forward
    setattr(module, "forward", bound_wrapped_forward)


def maybe_calibrate_or_quantize(
    module: Module, value: torch.Tensor, base_name: str, args: "QuantizationArgs"
) -> torch.Tensor:
    # don't run quantization if we haven't entered calibration mode
    if module.quantization_status == QuantizationStatus.INITIALIZED:
        return value

    # in compressed mode, the weight is already compressed and quantized so we don't
    # need to run fake quantization
    if (
        module.quantization_status == QuantizationStatus.COMPRESSED
        and base_name == "weight"
    ):
        return value

    if value.numel() == 0:
        # if the tensor is empty,
        # skip quantization
        return value

    g_idx = getattr(module, "weight_g_idx", None)

    if args.dynamic:
        # dynamic quantization - get scale and zero point directly from observer
        observer = getattr(module, f"{base_name}_observer")
        scale, zero_point = observer(value, g_idx=g_idx)
    else:
        # static quantization - get previous scale and zero point from layer
        scale = getattr(module, f"{base_name}_scale")
        zero_point = getattr(module, f"{base_name}_zero_point", None)

        if (
            module.quantization_status == QuantizationStatus.CALIBRATION
            and base_name != "weight"
        ):
            # calibration mode - get new quant params from observer
            observer = getattr(module, f"{base_name}_observer")

            updated_scale, updated_zero_point = observer(value, g_idx=g_idx)

            # update scale and zero point
            update_parameter_data(module, updated_scale, f"{base_name}_scale")
            update_parameter_data(module, updated_zero_point, f"{base_name}_zero_point")

    return fake_quantize(value, scale, zero_point, args, g_idx=g_idx)


@torch.no_grad()
def _quantize(
    x: torch.Tensor,
    scale: torch.Tensor,
    zero_point: torch.Tensor,
    q_min: torch.Tensor,
    q_max: torch.Tensor,
    args: QuantizationArgs,
    dtype: Optional[torch.dtype] = None,
) -> torch.Tensor:

    scaled = x / scale
    if zero_point is not None:
        scaled += zero_point.to(x.dtype)
    # clamp first because cast isn't guaranteed to be saturated (ie for fp8)
    clamped_value = torch.clamp(
        scaled,
        q_min,
        q_max,
    )
    quantized_value = round_to_quantized_type(clamped_value, args)
    if dtype is not None:
        quantized_value = quantized_value.to(dtype)

    return quantized_value


@torch.no_grad()
def _dequantize(
    x_q: torch.Tensor,
    scale: torch.Tensor,
    zero_point: torch.Tensor = None,
    dtype: Optional[torch.dtype] = None,
) -> torch.Tensor:
    dequant_value = x_q.to(scale.dtype)

    if zero_point is not None:
        dequant_value = dequant_value - zero_point.to(scale.dtype)
    dequant_value = dequant_value * scale

    if dtype is not None:
        dequant_value = dequant_value.to(dtype)

    return dequant_value<|MERGE_RESOLUTION|>--- conflicted
+++ resolved
@@ -64,19 +64,8 @@
     :param g_idx: optional mapping from column index to group index
     :return: fake quantized tensor
     """
-<<<<<<< HEAD
-    # ensure all tensors are on the same device
-    # assumes that the target device is the input
-    # tensor's device
-    if x.device != scale.device:
-        scale = scale.to(x.device)
-    if x.device != zero_point.device:
-        zero_point = zero_point.to(x.device)
 
     return process_quantization(
-=======
-    return _process_quantization(
->>>>>>> ef77dca6
         x=x,
         scale=scale,
         zero_point=zero_point,
