--- conflicted
+++ resolved
@@ -95,11 +95,7 @@
     zero_point: torch.Tensor = None,
     args: QuantizationArgs = None,
     dtype: Optional[torch.dtype] = None,
-<<<<<<< HEAD
-    g_idx: torch.Tensor = None,
-=======
     g_idx: Optional[torch.Tensor] = None,
->>>>>>> b9fada25
 ) -> torch.Tensor:
     """
     Dequantize a quantized input tensor x_q based on the strategy specified in args. If
@@ -197,11 +193,7 @@
     if args.strategy == QuantizationStrategy.GROUP:
         output_dtype = dtype if dtype is not None else x.dtype
         output = torch.zeros_like(x).to(output_dtype)
-<<<<<<< HEAD
-        columns = x.shape[1]
-=======
         columns = output.shape[1]
->>>>>>> b9fada25
 
         # TODO: make validation step for inputs
 
@@ -217,19 +209,12 @@
                     f"by the given group_size {group_size}"
                 )
 
-<<<<<<< HEAD
-        in_order = g_idx is None or -1 in g_idx
-        if in_order:
-            num_groups = int(ceil(columns / group_size))
-            group_sizes = torch.full((num_groups, ), group_size, dtype=torch.int)
-=======
         # support column-order (default) quantization as well as other orderings
         # such as activation ordering
         column_order = g_idx is None or -1 in g_idx
         if column_order:
             num_groups = int(ceil(columns / group_size))
             group_sizes = torch.full((num_groups,), group_size, dtype=torch.int)
->>>>>>> b9fada25
 
         else:
             group_indices, group_sizes = torch.unique(g_idx, return_counts=True)
@@ -242,15 +227,7 @@
         end = 0
         for index, group_count in enumerate(group_sizes):
             sc = scale[:, index].view(-1, 1)
-<<<<<<< HEAD
-            zp = (
-                zero_point[:, index].view(-1, 1)
-                if zero_point is not None
-                else None
-            )
-=======
             zp = zero_point[:, index].view(-1, 1) if zero_point is not None else None
->>>>>>> b9fada25
 
             start = end
             end = start + group_count
@@ -269,11 +246,7 @@
                 input = output[:, start:end] if do_quantize else x[:, start:end]
                 output[:, start:end] = _dequantize(input, sc, zp)
 
-<<<<<<< HEAD
-        if not in_order:
-=======
         if not column_order:
->>>>>>> b9fada25
             output = safe_permute(output, torch.argsort(perm), dim=1)
 
     else:  # covers channel, token and tensor strategies
