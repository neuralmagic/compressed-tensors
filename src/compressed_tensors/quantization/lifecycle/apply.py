# Copyright (c) 2021 - present / Neuralmagic, Inc. All Rights Reserved.
#
# Licensed under the Apache License, Version 2.0 (the "License");
# you may not use this file except in compliance with the License.
# You may obtain a copy of the License at
#
#    http://www.apache.org/licenses/LICENSE-2.0
#
# Unless required by applicable law or agreed to in writing,
# software distributed under the License is distributed on an "AS IS" BASIS,
# WITHOUT WARRANTIES OR CONDITIONS OF ANY KIND, either express or implied.
# See the License for the specific language governing permissions and
# limitations under the License.

import logging
from copy import deepcopy
from typing import Any, Dict, Iterable, List, Optional, Union

import torch
from compressed_tensors.config import CompressionFormat
from compressed_tensors.quantization.lifecycle.compressed import (
    compress_quantized_weights,
)
from compressed_tensors.quantization.lifecycle.initialize import (
    initialize_module_for_quantization,
    is_attention_module,
)
from compressed_tensors.quantization.quant_config import (
    QuantizationConfig,
    QuantizationStatus,
)
from compressed_tensors.quantization.quant_scheme import QuantizationScheme
from compressed_tensors.quantization.utils import (
    ATTN_TARGETS,
    infer_quantization_status,
)
from compressed_tensors.utils import (
    deprecated,
    get_safetensors_folder,
    is_narrow_match,
    match_named_modules,
    match_targets,
    replace_module,
    update_parameter_data,
)
from safetensors import safe_open
from torch.nn import Module
from transformers import PreTrainedModel


__all__ = [
    "load_pretrained_quantization_parameters",
    "apply_quantization_config",
    "apply_quantization_status",
    "find_name_or_class_matches",
]

from compressed_tensors.quantization.utils.helpers import is_module_quantized
from compressed_tensors.utils.safetensors_load import (
    get_quantization_parameter_to_path_mapping,
)


_LOGGER = logging.getLogger(__name__)


def load_pretrained_quantization_parameters(
    model: Module,
    model_name_or_path: Optional[str] = None,
    load_weight_qparams: Optional[bool] = False,
):
    """
    Loads the quantization parameters (scale and zero point) from model_name_or_path to
    a model that has already been initialized with a quantization config.

    NOTE: Will always load inputs/output parameters. Will conditioanlly load weight
    parameters, if load_weight_qparams is set to True.

    :param model: model to load pretrained quantization parameters to
    :param model_name_or_path: Hugging Face stub or local folder containing a quantized
        model, which is used to load quantization parameters
    :param load_weight_qparams: whether or not the weight quantization parameters
        should be loaded
    """
    model_path = get_safetensors_folder(model_name_or_path)
    mapping = get_quantization_parameter_to_path_mapping(model_path)

    for name, submodule in model.named_modules():
        if not is_module_quantized(submodule):
            continue
        if submodule.quantization_scheme.input_activations is not None:
            base_name = "input"
            _load_quant_args_from_mapping(
                base_name=base_name,
                module_name=name,
                module=submodule,
                mapping=mapping,
            )
        if submodule.quantization_scheme.output_activations is not None:
            base_name = "output"
            _load_quant_args_from_mapping(
                base_name=base_name,
                module_name=name,
                module=submodule,
                mapping=mapping,
            )

        if load_weight_qparams and submodule.quantization_scheme.weights:
            base_name = "weight"
            _load_quant_args_from_mapping(
                base_name=base_name,
                module_name=name,
                module=submodule,
                mapping=mapping,
            )


def apply_quantization_config(
<<<<<<< HEAD
    model: PreTrainedModel,
    config: Union[QuantizationConfig, None],
    run_compressed: bool = False,
=======
    model: Module, config: Union[QuantizationConfig, None], run_compressed: bool = False
>>>>>>> origin
):
    """
    Initializes the model for quantization in-place based on the given config.
    Optionally coverts quantizable modules to compressed_linear modules

    :param model: model to apply quantization config to
    :param config: quantization config
    :param run_compressed: Whether the model will be run in compressed mode or
        decompressed fully on load
    """
    from compressed_tensors.linear.compressed_linear import CompressedLinear
    from compressed_tensors.modeling.attention import initialize_hooked_attention

    config = deepcopy(config)
    if config is None:  # see PR #180
        return dict()

    # preprocess to support kv cache scheme
    config = process_quantization_config(config)

    # mark appropriate layers for quantization by setting their quantization schemes
    for scheme in config.config_groups.values():
        for name, submodule in match_named_modules(
            model, scheme.targets, config.ignore or [], warn_on_fail=True
        ):
            # attach scheme to module (with merging)
            attach_scheme(submodule, scheme)

            # replace with run compressed if applicable
            # FUTURE: move this to model compressor
            if isinstance(submodule, torch.nn.Linear):
                if run_compressed:
                    format = config.format
                    if format != CompressionFormat.dense.value:
                        # TODO: expand to more module types
                        compressed_linear = CompressedLinear.from_linear(
                            submodule,
                            quantization_scheme=scheme,
                            quantization_format=format,
                        )
                        replace_module(model, name, compressed_linear)

            # attention quantization and/or kv cache quantization
            if is_attention_module(submodule):
                if is_narrow_match(model, scheme.targets, name):
                    # unlike linear, do qparam initialization here (once)
                    initialize_hooked_attention(model, submodule, quantize=True)
                else:
                    # do not quantize attention unless specifically targeted
                    delattr(submodule, "quantization_scheme")

    # apply current quantization status across all targeted linear/embedding layers
    apply_quantization_status(model, config.quantization_status)

    # attach config for serialization
    attach_config(model, config)


def attach_scheme(module: Module, scheme: QuantizationScheme) -> QuantizationScheme:
    if existing_scheme := getattr(module, "quantization_scheme", None):
        scheme = scheme.merge(existing_scheme)

    setattr(module, "quantization_scheme", scheme)
    return scheme


def attach_config(model: PreTrainedModel, config: QuantizationConfig):
    if existing_config := getattr(model, "quantization_config", None):
        config = config.merge(existing_config)
    setattr(model, "quantization_config", config)


def process_quantization_config(config: QuantizationConfig) -> QuantizationConfig:
    """
    Preprocess the raw QuantizationConfig

    :param config: the raw QuantizationConfig
    :return: the processed QuantizationConfig
    """
    if config.kv_cache_scheme is not None:
        config = process_kv_cache_config(config)

    return config


def process_kv_cache_config(config: QuantizationConfig) -> QuantizationConfig:
    """
    Reformulate the `config.kv_cache` as a `config_group`
    and add it to the set of existing `config.groups`

    :param config: the QuantizationConfig
    :return: the QuantizationConfig with additional "kv_cache" group
    """
    _LOGGER.info(f"KV cache targets set to default value of: {ATTN_TARGETS}")

    scheme = QuantizationScheme(
        targets=ATTN_TARGETS,
        input_activations=config.kv_cache_scheme,
        kv_cache_only=True,
    )
    config.config_groups.update({"kv_cache": scheme})
    return config


def apply_quantization_status(model: Module, status: QuantizationStatus):
    """
    Applies in place the quantization lifecycle up to the given status

    :param model: model to apply quantization to
    :param status: status to update the module to
    """

    current_status = infer_quantization_status(model)

    if status >= QuantizationStatus.INITIALIZED > current_status:
        force_zero_point_init = status != QuantizationStatus.COMPRESSED

        model.apply(
            lambda module: initialize_module_for_quantization(
                module, force_zero_point=force_zero_point_init
            )
        )

    if current_status < status >= QuantizationStatus.COMPRESSED > current_status:
        model.apply(compress_quantized_weights)


@deprecated(
    message="This function is deprecated and will be removed in a future release."
    "Please use `match_targets` from `compressed_tensors.utils.match` instead."
)
def find_name_or_class_matches(
    name: str, module: Module, targets: Iterable[str], check_contains: bool = False
) -> List[str]:
    """
    Returns all targets that match the given name or the class name.
    Returns empty list otherwise.
    The order of the output `matches` list matters.
    The entries are sorted in the following order:
        1. matches on exact strings
        2. matches on regex patterns
        3. matches on module names
    """
    if check_contains:
        raise NotImplementedError(
            "This function is deprecated, and the check_contains=True option has been"
            " removed."
        )

    return match_targets(name, module, targets)


def _load_quant_args_from_mapping(
    base_name: str, module_name: str, module: Module, mapping: Dict
):
    # TODO: skip update and just register here, don't do it in initialize
    """
    Loads scale and zero point from a state_dict into the specified module

    :param base_name: quantization target, one of: weights, input_activations or
    output_activations
    :param module_name: pytorch module name to look up in state_dict
    :module: pytorch module associated with module_name
    :mapping: mapping to search fetch paths on disk for a given parameter
    """
    scale_name = f"{base_name}_scale"
    zp_name = f"{base_name}_zero_point"
    g_idx_name = f"{base_name}_g_idx"

    state_dict_scale_path = mapping.get(f"{module_name}.{scale_name}", None)
    state_dict_zp_path = mapping.get(f"{module_name}.{zp_name}", None)
    state_dict_g_idx_path = mapping.get(f"{module_name}.{g_idx_name}", None)

    if state_dict_g_idx_path is not None:
        with safe_open(state_dict_g_idx_path, framework="pt", device="cpu") as f:
            state_dict_g_idx = f.get_tensor(f"{module_name}.{g_idx_name}")

        update_parameter_data(module, state_dict_g_idx, g_idx_name)

    if state_dict_scale_path is not None:
        # module is quantized
        with safe_open(state_dict_scale_path, framework="pt", device="cpu") as f:
            state_dict_scale = f.get_tensor(f"{module_name}.{scale_name}")

        update_parameter_data(module, state_dict_scale, scale_name)

        if state_dict_zp_path is None:
            # fill in zero point for symmetric quantization
            state_dict_zp = torch.zeros_like(state_dict_scale, device="cpu")
        else:
            with safe_open(state_dict_zp_path, framework="pt", device="cpu") as f:
                state_dict_zp = f.get_tensor(f"{module_name}.{zp_name}")

        update_parameter_data(module, state_dict_zp, zp_name)<|MERGE_RESOLUTION|>--- conflicted
+++ resolved
@@ -116,13 +116,7 @@
 
 
 def apply_quantization_config(
-<<<<<<< HEAD
-    model: PreTrainedModel,
-    config: Union[QuantizationConfig, None],
-    run_compressed: bool = False,
-=======
     model: Module, config: Union[QuantizationConfig, None], run_compressed: bool = False
->>>>>>> origin
 ):
     """
     Initializes the model for quantization in-place based on the given config.
