# Copyright (c) 2021 - present / Neuralmagic, Inc. All Rights Reserved.
#
# Licensed under the Apache License, Version 2.0 (the "License");
# you may not use this file except in compliance with the License.
# You may obtain a copy of the License at
#
#    http://www.apache.org/licenses/LICENSE-2.0
#
# Unless required by applicable law or agreed to in writing,
# software distributed under the License is distributed on an "AS IS" BASIS,
# WITHOUT WARRANTIES OR CONDITIONS OF ANY KIND, either express or implied.
# See the License for the specific language governing permissions and
# limitations under the License.

import logging
from collections import OrderedDict
from copy import deepcopy
from typing import Dict, Iterable, List, Optional
from typing import OrderedDict as OrderedDictType
from typing import Union

import torch
from compressed_tensors.config import CompressionFormat
from compressed_tensors.quantization.lifecycle.initialize import (
    initialize_module_for_quantization,
)
from compressed_tensors.quantization.quant_args import QuantizationArgs
from compressed_tensors.quantization.quant_config import (
    QuantizationConfig,
    QuantizationStatus,
)
from compressed_tensors.quantization.quant_scheme import QuantizationScheme
from compressed_tensors.quantization.utils import (
    KV_CACHE_TARGETS,
    is_kv_cache_quant_scheme,
)
from compressed_tensors.utils.helpers import deprecated, replace_module
from compressed_tensors.utils.match import match_named_modules, match_targets
from compressed_tensors.utils.offload import update_parameter_data
from compressed_tensors.utils.safetensors_load import get_safetensors_folder
from safetensors import safe_open
from torch.nn import Module


__all__ = [
    "load_pretrained_quantization_parameters",
    "apply_quantization_config",
    "apply_quantization_status",
    "find_name_or_class_matches",
]

from compressed_tensors.quantization.utils.helpers import is_module_quantized
from compressed_tensors.utils.safetensors_load import (
    get_quantization_parameter_to_path_mapping,
)


_LOGGER = logging.getLogger(__name__)


def load_pretrained_quantization_parameters(
    model: Module,
    model_name_or_path: Optional[str] = None,
    load_weight_qparams: Optional[bool] = False,
):
    """
    Loads the quantization parameters (scale and zero point) from model_name_or_path to
    a model that has already been initialized with a quantization config.

    NOTE: Will always load inputs/output parameters. Will conditioanlly load weight
    parameters, if load_weight_qparams is set to True.

    :param model: model to load pretrained quantization parameters to
    :param model_name_or_path: Hugging Face stub or local folder containing a quantized
        model, which is used to load quantization parameters
    :param load_weight_qparams: whether or not the weight quantization parameters
        should be loaded
    """
    model_path = get_safetensors_folder(model_name_or_path)
    mapping = get_quantization_parameter_to_path_mapping(model_path)

    for name, submodule in model.named_modules():
        if not is_module_quantized(submodule):
            continue
        if submodule.quantization_scheme.input_activations is not None:
            base_name = "input"
            _load_quant_args_from_mapping(
                base_name=base_name,
                module_name=name,
                module=submodule,
                mapping=mapping,
            )
        if submodule.quantization_scheme.output_activations is not None:
            base_name = "output"
            _load_quant_args_from_mapping(
                base_name=base_name,
                module_name=name,
                module=submodule,
                mapping=mapping,
            )

        if load_weight_qparams and submodule.quantization_scheme.weights:
            base_name = "weight"
            _load_quant_args_from_mapping(
                base_name=base_name,
                module_name=name,
                module=submodule,
                mapping=mapping,
            )


def apply_quantization_config(
    model: Module, config: Union[QuantizationConfig, None], run_compressed: bool = False
):
    """
    Initializes the model for quantization in-place based on the given config.
    Optionally coverts quantizable modules to compressed_linear modules

    :param model: model to apply quantization config to
    :param config: quantization config
    :param run_compressed: Whether the model will be run in compressed mode or
        decompressed fully on load
    """
    from compressed_tensors.linear.compressed_linear import CompressedLinear

    config = deepcopy(config)
    if config is None:  # see PR #180
        return dict()

    # preprocess to support kv cache scheme
    config = process_quantization_config(config)

    # build mapping of targets to schemes for easier matching
    # use ordered dict to preserve target ordering in config
    target_to_scheme = OrderedDict()
    for scheme in config.config_groups.values():
        for target in scheme.targets:
            target_to_scheme[target] = scheme

    # mark appropriate layers for quantization by setting their quantization schemes
    for name, submodule in match_named_modules(
        model, target_to_scheme, config.ignore, warn_on_fail=True
    ):
        # mark modules to be quantized by adding
        # quant scheme to the matching layers
        matched_targets = match_targets(name, submodule, target_to_scheme)
        scheme = _scheme_from_targets(target_to_scheme, matched_targets, name)
        # target matched - add layer and scheme to target list
        submodule.quantization_scheme = scheme

        # replace with run compressed if applicable
        # FUTURE: move this to model compressor
        if (
            run_compressed
            and isinstance(submodule, torch.nn.Linear)
            and config.format != CompressionFormat.dense.value
        ):
            # TODO: expand to more module types
            compressed_linear = CompressedLinear.from_linear(
                submodule,
                quantization_scheme=scheme,
                quantization_format=config.format,
            )
            replace_module(model, name, compressed_linear)

        # apply current quantization status to each targeted submodule
        apply_quantization_status(submodule, config.quantization_status)


def process_quantization_config(config: QuantizationConfig) -> QuantizationConfig:
    """
    Preprocess the raw QuantizationConfig

    :param config: the raw QuantizationConfig
    :return: the processed QuantizationConfig
    """
    if config.kv_cache_scheme is not None:
        config = process_kv_cache_config(config)

    return config


def process_kv_cache_config(
    config: QuantizationConfig, targets: Union[List[str], str] = KV_CACHE_TARGETS
) -> QuantizationConfig:
    """
    Reformulate the `config.kv_cache` as a `config_group`
    and add it to the set of existing `config.groups`

    :param config: the QuantizationConfig
    :return: the QuantizationConfig with additional "kv_cache" group
    """
    if targets == KV_CACHE_TARGETS:
        _LOGGER.info(f"KV cache targets set to default value of: {KV_CACHE_TARGETS}")

    kv_cache_dict = config.kv_cache_scheme.model_dump()
    kv_cache_scheme = QuantizationScheme(
        output_activations=QuantizationArgs(**kv_cache_dict),
        targets=targets,
    )
    kv_cache_group = dict(kv_cache=kv_cache_scheme)
    config.config_groups.update(kv_cache_group)
    return config


def apply_quantization_status(module: Module, status: QuantizationStatus):
    """
    Applies in place the quantization lifecycle up to the given status

    :param module: module to apply quantization to
    :param status: status to update the module to
    """

    force_zero_point_init = status != QuantizationStatus.COMPRESSED

<<<<<<< HEAD
    # When decompressing, we set the scale_dtype as the model's dtype
    # This is because the normal workflow of using the weight's dtype
    # will be incorrect as the model weight will be compressed
    # Therefore, use the dtype set by the user using the PretrainedModel
    scale_dtype = None
    if status == QuantizationStatus.FROZEN:
        if hasattr(module, "dtype"):
            scale_dtype = module.dtype

    initialize_module_for_quantization(
        module, force_zero_point=force_zero_point_init, scale_dtype=scale_dtype
    )
=======
        model.apply(
            lambda module: initialize_module_for_quantization(
                module, force_zero_point=force_zero_point_init
            )
        )
>>>>>>> d2daa9a0

    module.quantization_status = status


@deprecated(
    message="This function is deprecated and will be removed in a future release."
    "Please use `match_targets` from `compressed_tensors.utils.match` instead."
)
def find_name_or_class_matches(
    name: str, module: Module, targets: Iterable[str], check_contains: bool = False
) -> List[str]:
    """
    Returns all targets that match the given name or the class name.
    Returns empty list otherwise.
    The order of the output `matches` list matters.
    The entries are sorted in the following order:
        1. matches on exact strings
        2. matches on regex patterns
        3. matches on module names
    """
    if check_contains:
        raise NotImplementedError(
            "This function is deprecated, and the check_contains=True option has been"
            " removed."
        )

    return match_targets(name, module, targets)


def _infer_status(model: Module) -> Optional[QuantizationStatus]:
    for module in model.modules():
        status = getattr(module, "quantization_status", None)
        if status is not None:
            return status
    return None


def _load_quant_args_from_mapping(
    base_name: str, module_name: str, module: Module, mapping: Dict
):
    # TODO: skip update and just register here, don't do it in initialize
    """
    Loads scale and zero point from a state_dict into the specified module

    :param base_name: quantization target, one of: weights, input_activations or
    output_activations
    :param module_name: pytorch module name to look up in state_dict
    :module: pytorch module associated with module_name
    :mapping: mapping to search fetch paths on disk for a given parameter
    """
    scale_name = f"{base_name}_scale"
    zp_name = f"{base_name}_zero_point"
    g_idx_name = f"{base_name}_g_idx"

    state_dict_scale_path = mapping.get(f"{module_name}.{scale_name}", None)
    state_dict_zp_path = mapping.get(f"{module_name}.{zp_name}", None)
    state_dict_g_idx_path = mapping.get(f"{module_name}.{g_idx_name}", None)

    if state_dict_g_idx_path is not None:
        with safe_open(state_dict_g_idx_path, framework="pt", device="cpu") as f:
            state_dict_g_idx = f.get_tensor(f"{module_name}.{g_idx_name}")

        update_parameter_data(module, state_dict_g_idx, g_idx_name)

    if state_dict_scale_path is not None:
        # module is quantized
        with safe_open(state_dict_scale_path, framework="pt", device="cpu") as f:
            state_dict_scale = f.get_tensor(f"{module_name}.{scale_name}")

        update_parameter_data(module, state_dict_scale, scale_name)

        if state_dict_zp_path is None:
            # fill in zero point for symmetric quantization
            state_dict_zp = torch.zeros_like(state_dict_scale, device="cpu")
        else:
            with safe_open(state_dict_zp_path, framework="pt", device="cpu") as f:
                state_dict_zp = f.get_tensor(f"{module_name}.{zp_name}")

        update_parameter_data(module, state_dict_zp, zp_name)


def _scheme_from_targets(
    target_to_scheme: OrderedDictType[str, QuantizationScheme],
    targets: List[str],
    name: str,
) -> QuantizationScheme:
    if len(targets) == 1:
        # if `targets` iterable contains a single element
        # use it as the key
        return target_to_scheme[targets[0]]

    # otherwise, we need to merge QuantizationSchemes corresponding
    # to multiple targets. This is most likely because `name` module
    # is being target both as an ordinary quantization target, as well
    # as kv cache quantization target
    schemes_to_merge = [target_to_scheme[target] for target in targets]
    return _merge_schemes(schemes_to_merge, name)


def _merge_schemes(
    schemes_to_merge: List[QuantizationScheme], name: str
) -> QuantizationScheme:
    kv_cache_quantization_scheme = [
        scheme for scheme in schemes_to_merge if is_kv_cache_quant_scheme(scheme)
    ]
    if not kv_cache_quantization_scheme:
        # if the schemes_to_merge do not contain any
        # kv cache QuantizationScheme
        # return the first scheme (the prioritized one,
        # since the order of schemes_to_merge matters)
        return schemes_to_merge[0]
    else:
        # fetch the kv cache QuantizationScheme and the highest
        # priority non-kv cache QuantizationScheme and merge them
        kv_cache_quantization_scheme = kv_cache_quantization_scheme[0]
        quantization_scheme = [
            scheme
            for scheme in schemes_to_merge
            if not is_kv_cache_quant_scheme(scheme)
        ][0]
        schemes_to_merge = [kv_cache_quantization_scheme, quantization_scheme]
        merged_scheme = {}
        for scheme in schemes_to_merge:
            scheme_dict = {
                k: v for k, v in scheme.model_dump().items() if v is not None
            }
            # when merging multiple schemes, the final target will be
            # the `name` argument - hence erase the original targets
            del scheme_dict["targets"]
            # make sure that schemes do not "clash" with each other
            overlapping_keys = set(merged_scheme.keys()) & set(scheme_dict.keys())
            if overlapping_keys:
                raise ValueError(
                    f"The module: {name} is being modified by two clashing "
                    f"quantization schemes, that jointly try to override "
                    f"properties: {overlapping_keys}. Fix the quantization config "
                    "so that it is not ambiguous."
                )
            merged_scheme.update(scheme_dict)

        merged_scheme.update(targets=[name])

        return QuantizationScheme(**merged_scheme)<|MERGE_RESOLUTION|>--- conflicted
+++ resolved
@@ -213,7 +213,6 @@
 
     force_zero_point_init = status != QuantizationStatus.COMPRESSED
 
-<<<<<<< HEAD
     # When decompressing, we set the scale_dtype as the model's dtype
     # This is because the normal workflow of using the weight's dtype
     # will be incorrect as the model weight will be compressed
@@ -226,13 +225,6 @@
     initialize_module_for_quantization(
         module, force_zero_point=force_zero_point_init, scale_dtype=scale_dtype
     )
-=======
-        model.apply(
-            lambda module: initialize_module_for_quantization(
-                module, force_zero_point=force_zero_point_init
-            )
-        )
->>>>>>> d2daa9a0
 
     module.quantization_status = status
 
