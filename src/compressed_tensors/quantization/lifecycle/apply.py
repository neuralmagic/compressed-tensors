--- conflicted
+++ resolved
@@ -125,7 +125,6 @@
     :param run_compressed: Whether the model will be run in compressed mode or
         decompressed fully on load
     """
-    from compressed_tensors.linear.compressed_linear import CompressedLinear
 
     config = deepcopy(config)
     if config is None:  # see PR #180
@@ -149,14 +148,20 @@
         # quant scheme to the matching layers
         matched_targets = match_targets(name, submodule, target_to_scheme)
         scheme = _scheme_from_targets(target_to_scheme, matched_targets, name)
-<<<<<<< HEAD
+
+        # target matched - add layer and scheme to target list
+        submodule.quantization_scheme = scheme
+
+        # replace with run compressed if applicable
+        # FUTURE: move this to model compressor
         if (
             run_compressed
+            and isinstance(submodule, torch.nn.Linear)
             and config.format != CompressionFormat.dense.value
-            and isinstance(submodule, torch.nn.Linear)
         ):
             from compressed_tensors.linear.compressed_linear import CompressedLinear
 
+            # TODO: expand to more module types
             compressed_linear = CompressedLinear.from_linear(
                 submodule,
                 quantization_scheme=scheme,
@@ -167,33 +172,8 @@
         # target matched - add layer and scheme to target list
         submodule.quantization_scheme = scheme
 
-        names_to_scheme[name] = submodule.quantization_scheme
-
         # apply current quantization status to each targeted submodule
         apply_quantization_status(submodule, config.quantization_status)
-
-    return names_to_scheme
-=======
-        # target matched - add layer and scheme to target list
-        submodule.quantization_scheme = scheme
-
-        # replace with run compressed if applicable
-        # FUTURE: move this to model compressor
-        if isinstance(submodule, torch.nn.Linear) and run_compressed:
-            format = config.format
-            if format != CompressionFormat.dense.value:
-                if isinstance(submodule, torch.nn.Linear):
-                    # TODO: expand to more module types
-                    compressed_linear = CompressedLinear.from_linear(
-                        submodule,
-                        quantization_scheme=scheme,
-                        quantization_format=format,
-                    )
-                    replace_module(model, name, compressed_linear)
-
-    # apply current quantization status across all targeted layers
-    apply_quantization_status(model, config.quantization_status)
->>>>>>> c1e53b15
 
 
 def process_quantization_config(config: QuantizationConfig) -> QuantizationConfig:
