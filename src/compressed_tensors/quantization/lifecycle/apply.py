--- conflicted
+++ resolved
@@ -151,25 +151,22 @@
         targets = find_name_or_class_matches(name, submodule, target_to_scheme)
 
         if targets:
-<<<<<<< HEAD
             # mark modules to be quantized by adding
             # quant scheme to the matching layers
-=======
             scheme = _scheme_from_targets(target_to_scheme, targets, name)
             if run_compressed:
                 format = config.format
-                if format != CompressionFormat.dense.value:
-                    if isinstance(submodule, torch.nn.Linear):
-                        # TODO: expand to more module types
-                        compressed_linear = CompressedLinear.from_linear(
-                            submodule,
-                            quantization_scheme=scheme,
-                            quantization_format=format,
-                        )
-                        replace_module(model, name, compressed_linear)
+                if format != CompressionFormat.dense.value and isinstance(submodule, torch.nn.Linear):
+                    # TODO: expand to more module types
+                    compressed_linear = CompressedLinear.from_linear(
+                        submodule,
+                        quantization_scheme=scheme,
+                        quantization_format=format,
+                    )
+                    replace_module(model, name, compressed_linear)
 
             # target matched - add layer and scheme to target list
->>>>>>> ef77dca6
+
             submodule.quantization_scheme = _scheme_from_targets(
                 target_to_scheme, targets, name
             )
