# Copyright (c) 2021 - present / Neuralmagic, Inc. All Rights Reserved.
#
# Licensed under the Apache License, Version 2.0 (the "License");
# you may not use this file except in compliance with the License.
# You may obtain a copy of the License at
#
#    http://www.apache.org/licenses/LICENSE-2.0
#
# Unless required by applicable law or agreed to in writing,
# software distributed under the License is distributed on an "AS IS" BASIS,
# WITHOUT WARRANTIES OR CONDITIONS OF ANY KIND, either express or implied.
# See the License for the specific language governing permissions and
# limitations under the License.

"""
Miscelaneous helpers for the quantization lifecycle
"""

<<<<<<< HEAD
from typing import Optional, Tuple, Iterable

import torch
import warnings
=======
from typing import Set, Tuple

import torch
>>>>>>> b9fada25
from torch.nn import Module


__all__ = [
    "update_layer_weight_quant_params",
    "enable_quantization",
    "disable_quantization",
]


def update_layer_weight_quant_params(
    layer: Module,
    weight: Optional[torch.Tensor] = None,
    g_idx: Optional[torch.Tensor] = None,
    reset_obs: bool = False,
):
    """
    Update quantization parameters on layer

    :param layer: input layer
    :param weight: weight to update quant params with, defaults to layer weight
    :param g_idx: optional mapping from column index to group index
    :param reset_obs: reset the observer before calculating quant params,
        defaults to False
    """
    attached_weight = getattr(layer, "weight", None)

    if weight is None:
        weight = attached_weight
    scale = getattr(layer, "weight_scale", None)
    zero_point = getattr(layer, "weight_zero_point", None)
    if g_idx is None:
        g_idx = getattr(layer, "weight_g_idx", None)
    observer = getattr(layer, "weight_observer", None)

    if weight is None or observer is None or scale is None or zero_point is None:
        # scale, zp, or observer not calibratable or weight not available
        return

    if reset_obs:
        observer.reset()

    if attached_weight is not None:
        weight = weight.to(attached_weight.dtype)

    updated_scale, updated_zero_point = observer(weight, g_idx=g_idx)

    # update scale and zero point
    device = next(layer.parameters()).device
    scale.data = updated_scale.to(device)
    zero_point.data = updated_zero_point.to(device)


def enable_quantization(module: Module):
    module.quantization_enabled = True


def disable_quantization(module: Module):
    module.quantization_enabled = False


<<<<<<< HEAD
# these datatypes are missing implementations for the `index_put` operation
EXPERIMENTAL_DTYPES = [torch.float8_e4m3fn]
=======
# these datatypes are missing implementations required for standard permutation
_EXPERIMENTAL_DTYPES: Set[Tuple[torch.dtype, torch.device]] = set()


>>>>>>> b9fada25
def safe_permute(value: torch.Tensor, perm: torch.Tensor, dim: int = 0) -> torch.Tensor:
    """
    Perform out-of-place permutation without using torch.Tensor.index_put_,
    whose implementation is missing for datatypes such as `torch.float8_e4m3fn`

    :param value: tensor to permute
    :param perm: permutation map
    :param dim: dimension along which to apply permutation
    :return: permuted value
    """
<<<<<<< HEAD
    preceding_dims = [slice(None)] * dim
    if value.dtype not in EXPERIMENTAL_DTYPES:
        return value[tuple(preceding_dims + [perm])]
    
    else:
        value_ret = torch.zeros_like(value)

        for index, perm_index in enumerate(perm):
            value_ret[tuple(preceding_dims + [index])] = (
                value[tuple(preceding_dims + [perm_index])])

        return value_ret
=======
    dtype_tuple = (value.dtype, value.device)

    if dtype_tuple in _EXPERIMENTAL_DTYPES:
        return _fallback_permute(value, perm, dim)

    try:
        return value[tuple([slice(None)] * dim + [perm])]
    except RuntimeError:
        # Mark dtype as experimental if advanced indexing fails
        _EXPERIMENTAL_DTYPES.add(dtype_tuple)
        return _fallback_permute(value, perm, dim)


def _fallback_permute(
    value: torch.Tensor, perm: torch.Tensor, dim: int
) -> torch.Tensor:
    """
    Fallback permutation method for experimental dtypes.

    :param value: tensor to permute
    :param perm: permutation map
    :param dim: dimension along which to apply permutation
    :return: permuted value
    """
    value_ret = value.clone()  # cannot use zeros_like b/c of missing impl.
    orig_slices = [slice(None)] * (dim + 1)
    perm_slices = [slice(None)] * (dim + 1)

    for index, perm_index in enumerate(perm):
        orig_slices[dim] = index
        perm_slices[dim] = perm_index
        value_ret[tuple(orig_slices)] = value[tuple(perm_slices)]

    return value_ret
>>>>>>> b9fada25
<|MERGE_RESOLUTION|>--- conflicted
+++ resolved
@@ -16,16 +16,9 @@
 Miscelaneous helpers for the quantization lifecycle
 """
 
-<<<<<<< HEAD
-from typing import Optional, Tuple, Iterable
+from typing import Set, Tuple, Optional
 
 import torch
-import warnings
-=======
-from typing import Set, Tuple
-
-import torch
->>>>>>> b9fada25
 from torch.nn import Module
 
 
@@ -87,15 +80,10 @@
     module.quantization_enabled = False
 
 
-<<<<<<< HEAD
-# these datatypes are missing implementations for the `index_put` operation
-EXPERIMENTAL_DTYPES = [torch.float8_e4m3fn]
-=======
 # these datatypes are missing implementations required for standard permutation
 _EXPERIMENTAL_DTYPES: Set[Tuple[torch.dtype, torch.device]] = set()
 
 
->>>>>>> b9fada25
 def safe_permute(value: torch.Tensor, perm: torch.Tensor, dim: int = 0) -> torch.Tensor:
     """
     Perform out-of-place permutation without using torch.Tensor.index_put_,
@@ -106,20 +94,6 @@
     :param dim: dimension along which to apply permutation
     :return: permuted value
     """
-<<<<<<< HEAD
-    preceding_dims = [slice(None)] * dim
-    if value.dtype not in EXPERIMENTAL_DTYPES:
-        return value[tuple(preceding_dims + [perm])]
-    
-    else:
-        value_ret = torch.zeros_like(value)
-
-        for index, perm_index in enumerate(perm):
-            value_ret[tuple(preceding_dims + [index])] = (
-                value[tuple(preceding_dims + [perm_index])])
-
-        return value_ret
-=======
     dtype_tuple = (value.dtype, value.device)
 
     if dtype_tuple in _EXPERIMENTAL_DTYPES:
@@ -153,5 +127,4 @@
         perm_slices[dim] = perm_index
         value_ret[tuple(orig_slices)] = value[tuple(perm_slices)]
 
-    return value_ret
->>>>>>> b9fada25
+    return value_ret