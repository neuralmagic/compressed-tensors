# Copyright (c) 2021 - present / Neuralmagic, Inc. All Rights Reserved.
#
# Licensed under the Apache License, Version 2.0 (the "License");
# you may not use this file except in compliance with the License.
# You may obtain a copy of the License at
#
#    http://www.apache.org/licenses/LICENSE-2.0
#
# Unless required by applicable law or agreed to in writing,
# software distributed under the License is distributed on an "AS IS" BASIS,
# WITHOUT WARRANTIES OR CONDITIONS OF ANY KIND, either express or implied.
# See the License for the specific language governing permissions and
# limitations under the License.

from enum import Enum
from typing import Dict, List, Optional, Union

from compressed_tensors.base import QUANTIZATION_CONFIG_NAME
<<<<<<< HEAD
from compressed_tensors.quantization.quant_scheme import (
    QuantizationScheme,
    preset_name_to_scheme,
)
=======
from compressed_tensors.config import CompressionFormat
from compressed_tensors.quantization.quant_scheme import QuantizationScheme
>>>>>>> 2c64578d
from compressed_tensors.quantization.utils import (
    calculate_compression_ratio,
    is_module_quantized,
    iter_named_leaf_modules,
    module_type,
)
from pydantic import BaseModel, Field
from torch.nn import Module
from transformers import AutoConfig


__all__ = [
    "QuantizationStatus",
    "QuantizationConfig",
    "LIFECYCLE_ORDER",
]


class QuantizationStatus(str, Enum):
    """
    Enum storing the different states a quantized layer can be in

    Initialized: scale, zero points and observers have been attached to the layer but
    are set to dummy values (not yet calibrated)
    Calibration: scale and zero points have been calibrated through OBCQ or similar
    algorithm, observers are still attached
    Frozen: scale and zero points are finalized, observers have been deleted, weights
    are still in their original precision
    Compressed: weights have been converted to their target type or compressed to
    their closed approximation
    """

    INITIALIZED = "initialized"
    CALIBRATION = "calibration"
    FROZEN = "frozen"
    COMPRESSED = "compressed"

    @classmethod
    def lifecycle_order(cls) -> List["QuantizationStatus"]:
        """
        :return: list of correct quantization lifecycle order
        """
        return

    def __ge__(self, other):
        if other is None:
            return True
        if not isinstance(other, self.__class__):
            raise NotImplementedError
        return LIFECYCLE_ORDER.index(self) >= LIFECYCLE_ORDER.index(other)

    def __gt__(self, other):
        if other is None:
            return True
        if not isinstance(other, self.__class__):
            raise NotImplementedError
        return LIFECYCLE_ORDER.index(self) > LIFECYCLE_ORDER.index(other)

    def __lt__(self, other):
        if other is None:
            return False
        if not isinstance(other, self.__class__):
            raise NotImplementedError
        return LIFECYCLE_ORDER.index(self) < LIFECYCLE_ORDER.index(other)

    def __le__(self, other):
        if other is None:
            return False
        if not isinstance(other, self.__class__):
            raise NotImplementedError
        return LIFECYCLE_ORDER.index(self) <= LIFECYCLE_ORDER.index(other)


LIFECYCLE_ORDER = [
    QuantizationStatus.INITIALIZED,
    QuantizationStatus.CALIBRATION,
    QuantizationStatus.FROZEN,
    QuantizationStatus.COMPRESSED,
]


class QuantizationConfig(BaseModel):
    """
    Full configuration specifying how a model is quantized. Each quantized layer is
    mapped to a QuantizationScheme in config_groups.

    :param config_groups: dict of QuantizationSchemes specifying the quantization
    settings for each quantized layer. A group could also be a reference to
    a predefined scheme name, mapped to a list of its target layers/classes
    :param quant_method: a constant used to differentiate sparseML quantization from
    other quantization configs
    :param format: specifies how the quantized model is stored on disk
    :quantization_status: specifies the current status of all quantized layers. It is
    assumed all layers are in the same state.
    :global_compression_ratio: optional informational config to report the model
    compression ratio acheived by the quantization config
    :ignore: optional list of layers to ignore from config_groups. Layers in this list
    are not quantized even if they match up with a target in config_groups
    """

    config_groups: Dict[str, Union[QuantizationScheme, List[str]]]
    quant_method: str = "sparseml"
    format: str = "fakequant"
    quantization_status: QuantizationStatus = QuantizationStatus.INITIALIZED
    global_compression_ratio: Optional[float] = None
    ignore: Optional[List[str]] = Field(default_factory=list)

    def __post_model_init__(self, __context):
        """
        updates any quantization schemes defined as presets to be fully loaded
        schemes
        """
        for group_name, targets_or_scheme in self.config_groups.items():
            if isinstance(targets_or_scheme, QuantizationScheme):
                continue  # scheme already defined
            self.config_groups[group_name] = preset_name_to_scheme(
                name=group_name,
                targets=targets_or_scheme,
            )

    @staticmethod
    def from_model_config(model_name_or_path) -> "QuantizationConfig":
        """
        Given a path to a model config, extract a quantization config if it exists

        :param pretrained_model_name_or_path: path to model config on disk or HF hub
        :return: instantiated QuantizationConfig if config contains a quant config
        """
        config = AutoConfig.from_pretrained(model_name_or_path)
        quantization_config = getattr(config, QUANTIZATION_CONFIG_NAME, None)
        if quantization_config is None:
            return None

        return QuantizationConfig.parse_obj(quantization_config)

    @staticmethod
    def from_pretrained(
        model: Module, format: Optional[str] = None
    ) -> Optional["QuantizationConfig"]:
        """
        Converts a model into its associated QuantizationConfig based on the
        QuantizationScheme attached to each quanitzed module

        :param model: model to calculate quantization scheme of
        :return: filled out QuantizationScheme for the input model
        """
        quant_scheme_to_layers = []
        quantization_status = None
        ignore = {}
        quantization_type_names = set()
        for name, submodule in iter_named_leaf_modules(model):
            layer_type = module_type(submodule)
            if not is_module_quantized(submodule):
                if layer_type not in ignore:
                    ignore[layer_type] = []
                ignore[layer_type].append(name)
            else:
                quantization_status = submodule.quantization_status
                scheme = submodule.quantization_scheme
                quantization_type_names.add(layer_type)

                match_found = False
                for existing_scheme in quant_scheme_to_layers:
                    if scheme == existing_scheme:
                        match_found = True
                        break
                if not match_found:
                    quant_scheme_to_layers.append(scheme)

        if len(quant_scheme_to_layers) == 0:  # No quantized layers
            return None

        # clean up ignore list, we can leave out layers types if none of the
        # instances are quantized
        consolidated_ignore = []
        for layer_type, ignore_names in ignore.items():
            if layer_type in quantization_type_names:
                # specific layers of a quantized type are ignored
                consolidated_ignore += ignore_names
            # else we leave it off the ignore list, doesn't fall under any of the
            # existing quantization schemes so it won't be quantized

        config_groups = {}
        for idx, scheme in enumerate(quant_scheme_to_layers):
            group_name = "group_" + str(idx)
            config_groups[group_name] = scheme

        # TODO: this is incorrect in compressed mode, since we are overwriting the
        # original weight we lose the uncompressed bit_depth indo
        compression_ratio = calculate_compression_ratio(model)

        if format is None:
            if quantization_status == QuantizationStatus.COMPRESSED:
                format = CompressionFormat.int_quantized.value
            else:
                format = CompressionFormat.dense.value

        return QuantizationConfig(
            config_groups=config_groups,
            quantization_status=quantization_status,
            global_compression_ratio=compression_ratio,
            format=format,
            ignore=consolidated_ignore,
        )<|MERGE_RESOLUTION|>--- conflicted
+++ resolved
@@ -16,15 +16,11 @@
 from typing import Dict, List, Optional, Union
 
 from compressed_tensors.base import QUANTIZATION_CONFIG_NAME
-<<<<<<< HEAD
+from compressed_tensors.config import CompressionFormat
 from compressed_tensors.quantization.quant_scheme import (
     QuantizationScheme,
     preset_name_to_scheme,
 )
-=======
-from compressed_tensors.config import CompressionFormat
-from compressed_tensors.quantization.quant_scheme import QuantizationScheme
->>>>>>> 2c64578d
 from compressed_tensors.quantization.utils import (
     calculate_compression_ratio,
     is_module_quantized,
