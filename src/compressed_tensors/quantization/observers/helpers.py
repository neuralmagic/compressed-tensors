# Copyright (c) 2021 - present / Neuralmagic, Inc. All Rights Reserved.
#
# Licensed under the Apache License, Version 2.0 (the "License");
# you may not use this file except in compliance with the License.
# You may obtain a copy of the License at
#
#    http://www.apache.org/licenses/LICENSE-2.0
#
# Unless required by applicable law or agreed to in writing,
# software distributed under the License is distributed on an "AS IS" BASIS,
# WITHOUT WARRANTIES OR CONDITIONS OF ANY KIND, either express or implied.
# See the License for the specific language governing permissions and
# limitations under the License.

from collections import Counter
from typing import Tuple

import torch
from compressed_tensors.quantization.quant_args import (
    FP8_DTYPE,
    QuantizationArgs,
    QuantizationType,
)
from torch import FloatTensor, IntTensor, Tensor


<<<<<<< HEAD
__all__ = ["calculate_qparams", "get_observer_token_count"]


def get_observer_token_count(module: torch.nn.Module) -> Counter:
    """
    Parse the module and return the number of tokens observed by
    each module's observer.

    :param module: module to parse
    :return: counter with the number of tokens observed by each observer
    """
    token_counts = Counter()
    for name, module in module.named_modules():
        if name.endswith(".input_observer"):
            token_counts[
                name.replace(".input_observer", "")
            ] = module._num_observed_tokens
    return token_counts
=======
__all__ = ["calculate_qparams", "calculate_range"]
>>>>>>> aecb127f


def calculate_qparams(
    min_vals: Tensor, max_vals: Tensor, quantization_args: QuantizationArgs
) -> Tuple[FloatTensor, IntTensor]:
    """
    :param min_vals: tensor of min value(s) to calculate scale(s) and zero point(s)
        from
    :param max_vals: tensor of max value(s) to calculate scale(s) and zero point(s)
        from
    :param quantization_args: settings to quantization
    :return: tuple of the calculated scale(s) and zero point(s)
    """
    min_vals = torch.min(min_vals, torch.zeros_like(min_vals))
    max_vals = torch.max(max_vals, torch.zeros_like(max_vals))
    device = min_vals.device

    bit_min, bit_max = calculate_range(quantization_args, device)
    bit_range = bit_max - bit_min
    zp_dtype = quantization_args.pytorch_dtype()

    if quantization_args.symmetric:
        max_val_pos = torch.max(torch.abs(min_vals), torch.abs(max_vals))
        scales = max_val_pos / (float(bit_range) / 2)
        scales = torch.clamp(scales, min=torch.finfo(torch.float32).eps)
        zero_points = torch.zeros(scales.shape, device=device, dtype=min_vals.dtype)
    else:
        scales = (max_vals - min_vals) / float(bit_range)
        scales = torch.clamp(scales, min=torch.finfo(torch.float32).eps)
        zero_points = bit_min - (min_vals / scales)
        zero_points = torch.clamp(zero_points, bit_min, bit_max)

    # match zero-points to quantized type
    zero_points = zero_points.to(zp_dtype)

    if scales.ndim == 0:
        scales = scales.reshape(1)
        zero_points = zero_points.reshape(1)

    return scales, zero_points


def calculate_range(quantization_args: QuantizationArgs, device: str) -> Tuple:
    """
    Calculated the effective quantization range for the given Quantization Args

    :param quantization_args: quantization args to get range of
    :param device: device to store the range to
    :return: tuple endpoints for the given quantization range
    """
    if quantization_args.type == QuantizationType.INT:
        bit_range = 2**quantization_args.num_bits
        q_max = torch.tensor(bit_range / 2 - 1, device=device)
        q_min = torch.tensor(-bit_range / 2, device=device)
    elif quantization_args.type == QuantizationType.FLOAT:
        if quantization_args.num_bits != 8:
            raise ValueError(
                "Floating point quantization is only supported for 8 bits,"
                f"got {quantization_args.num_bits}"
            )
        fp_range_info = torch.finfo(FP8_DTYPE)
        q_max = torch.tensor(fp_range_info.max, device=device)
        q_min = torch.tensor(fp_range_info.min, device=device)
    else:
        raise ValueError(f"Invalid quantization type {quantization_args.type}")

    return q_min, q_max<|MERGE_RESOLUTION|>--- conflicted
+++ resolved
@@ -24,8 +24,7 @@
 from torch import FloatTensor, IntTensor, Tensor
 
 
-<<<<<<< HEAD
-__all__ = ["calculate_qparams", "get_observer_token_count"]
+__all__ = ["calculate_qparams", "get_observer_token_count", "calculate_range"]
 
 
 def get_observer_token_count(module: torch.nn.Module) -> Counter:
@@ -43,9 +42,6 @@
                 name.replace(".input_observer", "")
             ] = module._num_observed_tokens
     return token_counts
-=======
-__all__ = ["calculate_qparams", "calculate_range"]
->>>>>>> aecb127f
 
 
 def calculate_qparams(
