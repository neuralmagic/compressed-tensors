--- conflicted
+++ resolved
@@ -40,16 +40,10 @@
     bit_min = -(bit_range + 1) / 2
     bit_max = bit_min + bit_range
     if quantization_args.symmetric:
-<<<<<<< HEAD
-        symmetric_range = 2 * max(min_vals.abs(), max_vals.abs())
-        scales = symmetric_range / bit_range
-        zero_points = torch.tensor([0]).to(torch.int8)
-=======
         zero_points = torch.tensor(0).to(torch.int8)
         max_val_pos = torch.max(-min_vals, max_vals)
         scales = max_val_pos / (float(bit_range) / 2)
         scales = torch.clamp(scales, min=torch.finfo(torch.float32).eps)
->>>>>>> dd2bd7f2
     else:
         scales = (max_vals - min_vals) / float(bit_range)
         scales = torch.clamp(scales, min=torch.finfo(torch.float32).eps)
