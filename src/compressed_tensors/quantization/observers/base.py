--- conflicted
+++ resolved
@@ -50,25 +50,9 @@
         """
         return self.get_qparams(observed=observed)
 
-    def calculate_qparams(
-        self,
-        observed: Tensor,
-<<<<<<< HEAD
-        tensor_id: Optional[Any] = None,
-    ) -> Tuple[FloatTensor, IntTensor]:
+    def calculate_qparams(self, observed: Tensor) -> Tuple[FloatTensor, IntTensor]:
         """
         :param observed: observed tensor to calculate quantization parameters for
-        :param tensor_id: Optional id if different ranges of observed tensors are
-            passed, useful for sharding tensors by group_size
-=======
-        reduce_dims: Optional[Tuple[int]] = None,
-    ) -> Tuple[FloatTensor, IntTensor]:
-        """
-        :param observed: observed tensor to calculate quantization parameters for
-        :param reduce_dims: optional tuple of dimensions to reduce along,
-            returned scale and zero point will be shaped (1,) along the
-            reduced dimensions
->>>>>>> b76acf4e
         :return: tuple of scale and zero point derived from the observed tensor
         """
         raise NotImplementedError(f"{self.__class__} must implement calculate_qparams")
@@ -128,10 +112,7 @@
 
         return self._scale, self._zero_point
 
-<<<<<<< HEAD
-    def get_qparams_along_dim(
-        self, observed, dim: int, tensor_id: Optional[Any] = None
-    ):
+    def get_qparams_along_dim(self, observed, dim: int):
         # TODO: add documentation that specifies the shape must
         #   be padded with 1-dims so the scales are along the right channel
         # TODO: generalize the logic for reduce_dims
@@ -142,16 +123,10 @@
 
         for dim_idx in range(num_dims):
             scale, zero_point = self.calculate_qparams(
-                observed.select(dim=dim, index=dim_idx),
-                tensor_id=tensor_id,
+                observed.select(dim=dim, index=dim_idx)
             )
 
             scales.append(scale)
             zero_points.append(zero_point)
         # breakpoint()
-        return torch.stack(scales), torch.stack(zero_points)
-=======
-    def get_qparams_along_dim(self, observed, dim: int):
-        reduce_dims = tuple(idx for idx in range(observed.ndim) if idx != dim)
-        return self.calculate_qparams(observed, reduce_dims=reduce_dims)
->>>>>>> b76acf4e
+        return torch.stack(scales), torch.stack(zero_points)