--- conflicted
+++ resolved
@@ -47,7 +47,6 @@
     input_activations: Optional[QuantizationArgs] = None
     output_activations: Optional[QuantizationArgs] = None
 
-<<<<<<< HEAD
     @model_validator(mode="after")
     def validate_model_after(model: "QuantizationArgs") -> Dict[str, Any]:
         inputs = model.input_activations
@@ -62,30 +61,6 @@
                 raise ValueError("Cannot apply actorder to output activations")
 
         return model
-
-    @classmethod
-    def default_scheme(
-        cls,
-        targets: Optional[List[str]] = None,
-    ):
-        if targets is None:
-            # default to quantizing all Linear layers
-            targets = ["Linear"]
-
-        # by default, activations and weights are left unquantized
-        weights = None
-        input_activations = None
-        output_activations = None
-
-        return cls(
-            targets=targets,
-            weights=weights,
-            input_activations=input_activations,
-            output_activations=output_activations,
-        )
-
-=======
->>>>>>> a26c03a1
 
 """
 Pre-Set Quantization Scheme Args
