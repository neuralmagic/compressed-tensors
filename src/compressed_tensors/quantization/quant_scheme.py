--- conflicted
+++ resolved
@@ -41,47 +41,7 @@
     weights: Optional[QuantizationArgs] = None
     input_activations: Optional[QuantizationArgs] = None
     output_activations: Optional[QuantizationArgs] = None
-
-<<<<<<< HEAD
-
-"""
-Pre-Set Quantization Scheme Args
-"""
-
-
-def preset_name_to_scheme(name: str, targets: List[str]) -> QuantizationScheme:
-    """
-    :param name: preset quantization settings name. must exist in upper case in
-        PRESET_SCHEMES
-    :param targets: list of quantization targets to be passed to the Scheme
-    :return: new QuantizationScheme for a given name with the given targets
-    """
-    name = name.upper()
-
-    if name not in PRESET_SCHEMES:
-        raise KeyError(
-            f"Unknown preset scheme name {name}, "
-            f"available names: {list(PRESET_SCHEMES.keys())}"
-        )
-
-    scheme_args = deepcopy(PRESET_SCHEMES[name])  # deepcopy to avoid args references
-    return QuantizationScheme(
-        targets=targets,
-        **scheme_args,
-    )
-
-
-W8A8 = dict(
-    weights=QuantizationArgs(), input_activations=QuantizationArgs(symmetric=False)
-)
-
-W4A16 = dict(weights=QuantizationArgs(num_bits=4, symmetric=False))
-
-PRESET_SCHEMES = {
-    "W8A8": W8A8,
-    "W4A16": W4A16,
-}
-=======
+      
     @classmethod
     def default_scheme(
         cls,
@@ -109,4 +69,42 @@
             input_activations=input_activations,
             output_activations=output_activations,
         )
->>>>>>> 2c64578d
+
+
+"""
+Pre-Set Quantization Scheme Args
+"""
+
+
+def preset_name_to_scheme(name: str, targets: List[str]) -> QuantizationScheme:
+    """
+    :param name: preset quantization settings name. must exist in upper case in
+        PRESET_SCHEMES
+    :param targets: list of quantization targets to be passed to the Scheme
+    :return: new QuantizationScheme for a given name with the given targets
+    """
+    name = name.upper()
+
+    if name not in PRESET_SCHEMES:
+        raise KeyError(
+            f"Unknown preset scheme name {name}, "
+            f"available names: {list(PRESET_SCHEMES.keys())}"
+        )
+
+    scheme_args = deepcopy(PRESET_SCHEMES[name])  # deepcopy to avoid args references
+    return QuantizationScheme(
+        targets=targets,
+        **scheme_args,
+    )
+      
+ 
+W8A8 = dict(
+    weights=QuantizationArgs(), input_activations=QuantizationArgs(symmetric=False)
+)
+
+W4A16 = dict(weights=QuantizationArgs(num_bits=4, symmetric=False))
+
+PRESET_SCHEMES = {
+    "W8A8": W8A8,
+    "W4A16": W4A16,
+}