--- conflicted
+++ resolved
@@ -122,20 +122,20 @@
 
         return Observer.load_from_registry(self.observer, quantization_args=self)
 
-<<<<<<< HEAD
+
     def get_kv_cache(self):
         """Get the singleton KV Cache"""
         from compressed_tensors.quantization.cache import QuantizedCache
 
         return QuantizedCache(self)
-=======
+
     @field_validator("type", mode="before")
     def validate_type(cls, value) -> QuantizationType:
         if isinstance(value, str):
             return QuantizationType(value.lower())
 
         return value
->>>>>>> d8a717c9
+
 
     @field_validator("group_size", mode="before")
     def validate_group(cls, value) -> Union[int, None]:
