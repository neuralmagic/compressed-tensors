--- conflicted
+++ resolved
@@ -36,13 +36,8 @@
     :param randomize: True if uniquely randomized transform weights should be used,
         otherwise use identical transform weights where applicable
     :param requires_grad: True if weights include gradients for training
-<<<<<<< HEAD
-    :param precision: Precision at which this transform should be applied. This applies
-        to both weight fusing and online rotations
-=======
     :param precision: Precision at which this transform should be applied during online
         rotations. Fused (offline) rotations are always performed in float64
->>>>>>> 0731aa59
     """
 
     type: str
