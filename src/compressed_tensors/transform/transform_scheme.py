--- conflicted
+++ resolved
@@ -45,8 +45,4 @@
     randomize: bool = Field(default=False)
     requires_grad: bool = Field(default=False)
     head_dim: Optional[int] = Field(default=None)
-<<<<<<< HEAD
-    precision: TorchDtype = Field(default=torch.bfloat16)
-=======
-    precision: TorchDtype = Field(default=torch.float32)
->>>>>>> 5db0e130
+    precision: TorchDtype = Field(default=torch.float32)