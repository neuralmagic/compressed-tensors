# Copyright (c) 2021 - present / Neuralmagic, Inc. All Rights Reserved.
#
# Licensed under the Apache License, Version 2.0 (the "License");
# you may not use this file except in compliance with the License.
# You may obtain a copy of the License at
#
#    http://www.apache.org/licenses/LICENSE-2.0
#
# Unless required by applicable law or agreed to in writing,
# software distributed under the License is distributed on an "AS IS" BASIS,
# WITHOUT WARRANTIES OR CONDITIONS OF ANY KIND, either express or implied.
# See the License for the specific language governing permissions and
# limitations under the License.

from typing import List, Optional

import torch
from compressed_tensors.transform import TransformArgs
<<<<<<< HEAD
from pydantic import BaseModel, ConfigDict, Field
=======
from compressed_tensors.utils import TorchDtype
from pydantic import BaseModel, Field
>>>>>>> 131673e4


__all__ = ["TransformScheme"]


class TransformScheme(BaseModel):
    """
    Scheme used to parameterize a particular transform type and specify how and where it
    should be applied to the model

    :param type: string indicating the particular transform type that should be created
        and applied. This should be one of the registered transform types
        (see `Transforms.registered_names()`)
    :param apply: list of TransformationArgs containing the information about the
        modules that should be targeted by the specified transform
    :param randomize: True if uniquely randomized transform weights should be used,
        otherwise use identical transform weights where applicable
    :param requires_grad: True if weights include gradients for training
    :param precision: Precision at which this transform should be applied during online
        rotations. Fused (offline) rotations are always performed in float64
    """

    type: str
    apply: List[TransformArgs] = Field(default_factory=list)
    randomize: bool = Field(default=False)
    requires_grad: bool = Field(default=False)
    head_dim: Optional[int] = Field(default=None)
<<<<<<< HEAD

    model_config = ConfigDict(extra="forbid")
=======
    precision: TorchDtype = Field(default=torch.float32)
>>>>>>> 131673e4
<|MERGE_RESOLUTION|>--- conflicted
+++ resolved
@@ -16,12 +16,8 @@
 
 import torch
 from compressed_tensors.transform import TransformArgs
-<<<<<<< HEAD
+from compressed_tensors.utils import TorchDtype
 from pydantic import BaseModel, ConfigDict, Field
-=======
-from compressed_tensors.utils import TorchDtype
-from pydantic import BaseModel, Field
->>>>>>> 131673e4
 
 
 __all__ = ["TransformScheme"]
@@ -49,9 +45,6 @@
     randomize: bool = Field(default=False)
     requires_grad: bool = Field(default=False)
     head_dim: Optional[int] = Field(default=None)
-<<<<<<< HEAD
+    precision: TorchDtype = Field(default=torch.float32)
 
-    model_config = ConfigDict(extra="forbid")
-=======
-    precision: TorchDtype = Field(default=torch.float32)
->>>>>>> 131673e4
+    model_config = ConfigDict(extra="forbid")