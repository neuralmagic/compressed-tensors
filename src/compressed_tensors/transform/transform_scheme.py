--- conflicted
+++ resolved
@@ -40,8 +40,6 @@
     apply: List[TransformArgs] = Field(default_factory=list)
     randomize: bool = Field(default=False)
     requires_grad: bool = Field(default=False)
-<<<<<<< HEAD
-    model_config = ConfigDict(extra="forbid")
-=======
     head_dim: Optional[int] = Field(default=None)
->>>>>>> b2df3667
+
+    model_config = ConfigDict(extra="forbid")