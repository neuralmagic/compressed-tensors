# Copyright (c) 2021 - present / Neuralmagic, Inc. All Rights Reserved.
#
# Licensed under the Apache License, Version 2.0 (the "License");
# you may not use this file except in compliance with the License.
# You may obtain a copy of the License at
#
#    http://www.apache.org/licenses/LICENSE-2.0
#
# Unless required by applicable law or agreed to in writing,
# software distributed under the License is distributed on an "AS IS" BASIS,
# WITHOUT WARRANTIES OR CONDITIONS OF ANY KIND, either express or implied.
# See the License for the specific language governing permissions and
# limitations under the License.

from abc import ABC, abstractmethod
from collections import defaultdict
from typing import List, Optional, Tuple

import torch
import torch.nn.utils.parametrize as P
<<<<<<< HEAD
from compressed_tensors import InternalModule, match_named_modules
=======
from compressed_tensors import InternalModule
>>>>>>> 5478b433
from compressed_tensors.registry.registry import RegistryMixin, T
from compressed_tensors.transform import (
    TransformArgs,
    TransformLocation,
    TransformScheme,
)
from compressed_tensors.utils import (
    align_module_device,
    delete_offload_module,
    has_offloaded_params,
    match_named_modules,
    patch_attr,
    register_offload_module,
    update_offload_parameter,
)
from torch import Tensor
from torch.nn import Module, Parameter


__all__ = ["TransformFactory", "TransformBase"]


class TransformFactory(RegistryMixin, ABC):
    """
    Abstract factory base used to create and apply transforms to a model

    :param name: name associated with transform scheme
    :param scheme: transform scheme which defines how transforms should be created
    :param seed: random seed used to transform weight randomization
    """

    transforms: List["TransformBase"]

    def __init__(self, name: str, scheme: TransformScheme, seed: Optional[int] = None):
        self.name = name
        self.scheme = scheme
        self.generator = torch.Generator()
        self.transforms = list()
        if seed is not None:
            self.generator.manual_seed(seed)

    @classmethod
    def from_scheme(cls: type[T], scheme: TransformScheme, **kwargs) -> T:
        """
        Create a transform factory from a scheme

        :param scheme: defines how transforms should be created
        :param kwargs: TransformFactory constructor arguments
        :return: subclass of `TransformFactory` corresponding to the scheme type
        """
        constructor = cls.get_value_from_registry(name=scheme.type)
        return constructor(scheme=scheme, **kwargs)

    @abstractmethod
    def create_transform(self, module: Module, args: TransformArgs) -> "TransformBase":
        """
        Abstract method which defines how a transform should be created. May utilize
        caching to maximize shared memory

        :param module: parent module that transform will be applied to
        :param args: defines how the transform will be applied to the module
        :return: instance of TransformBase
        """
        raise NotImplementedError()

    def apply_to_model(self, model: Module):
        """
        Create transforms and apply them to the model

        :param model: module to apply transforms to
        """
        for arg in self.scheme.apply:
            for _, module in match_named_modules(model, arg.targets, arg.ignore):
                self._apply_to_module(module, arg)
<<<<<<< HEAD

        self._update_tied_weights()
=======
>>>>>>> 5478b433

    def _apply_to_module(self, module: Module, args: TransformArgs):
        """
        Create transforms and apply them to the module

        :param module: target module to apply transforms to
        :param args: defines how the transform will be applied to the target module
        """
        if has_offloaded_params(module):
            if module._hf_hook.place_submodules:
                raise NotImplementedError(
                    "Applying transforms to offloaded submodules with "
                    "`place_submodules=True` is not supported"
                )

        # create transform as submodule
        transform_name = f"{self.name}_{args.location}"
        transform = self.create_transform(module, args)
        self.transforms.append(transform)
        register_offload_module(module, transform_name, transform)

        # register input transformation hook
        if args.location == TransformLocation.INPUT:

            def input_hook(_, args):
                input = args[0]
                return transform(input)

            module.register_forward_pre_hook(input_hook, prepend=True)

        # eagerly apply transformation to weight
        elif args.location in (
            TransformLocation.WEIGHT_INPUT,
            TransformLocation.WEIGHT_OUTPUT,
        ):
            # fuse transform into weight
            assert hasattr(module, "weight")
            with torch.no_grad(), align_module_device(module):
                update_offload_parameter(module, "weight", transform(module.weight))

            if self.scheme.requires_grad:
                # for training, the weight changes with every forward pass
                # so we can leverage parametrization to propagate the gradient
                if has_offloaded_params(module):
                    raise ValueError("Offloaded training is not supported")
                P.register_parametrization(module, "weight", transform)

            else:
                # transform is no longer needed (unfusing is not supported)
                delete_offload_module(module, transform_name)

        # register output transformation hook
        elif args.location == TransformLocation.OUTPUT:

            def output_hook(_, _input, output):
                return transform(output)

            module.register_forward_hook(output_hook)

        # other locations such as q_attn and k_attn have not been implemented
        else:
            raise NotImplementedError()

    def _update_tied_weights(self):
        """
        Populate the `_dynamic_tied_weights_keys` attribute of transforms,
        which is used by transformers to detect and remove shared pointers
        during saving
        """
        # avoid issues with this method being called twice
        for transform in self.transforms:
            transform._dynamic_tied_weights_keys = list()

        # map from data_ptrs to keys
        ptr_to_keys: dict[int, List[Tuple[TransformBase, str]]] = defaultdict(list)
        for transform in self.transforms:
            for name, param in transform.named_parameters(recurse=False):
                # NOTE: previously asserted that parent._hf_hook.place_submodules=False
                if has_offloaded_params(transform):
                    param = transform._hf_hook.weights_map[name]
                ptr_to_keys[param.data_ptr()].append((transform, name))

        # populate `_dynamic_tied_weights_keys` if there is more than one key
        # and ensure that they share tensors
        for shared_keys in ptr_to_keys.values():
            if len(shared_keys) > 1:
                tensor = getattr(shared_keys[0][0], shared_keys[0][1])

                for transform, name in shared_keys:
                    transform._dynamic_tied_weights_keys.append(name)
                    setattr(transform, name, tensor)


class TransformBase(InternalModule, ABC):
    """
    Represents the application of a transform accord to TransformArgs
    """

    args: TransformArgs
    weight: Parameter
    _dynamic_tied_weights_keys: List[str]

    def __init__(self):
        super().__init__()
        self._dynamic_tied_weights_keys = list()

    @abstractmethod
    def forward(self, value: Tensor) -> Tensor:
        raise NotImplementedError()

    def right_inverse(self, value: Tensor) -> Tensor:
        with patch_attr(self.args, "inverse", not self.args.inverse):
            return self.forward(value)

    def __repr__(self):
        return f"{self.__class__.__name__}(inverse={self.args.inverse})"<|MERGE_RESOLUTION|>--- conflicted
+++ resolved
@@ -18,11 +18,7 @@
 
 import torch
 import torch.nn.utils.parametrize as P
-<<<<<<< HEAD
 from compressed_tensors import InternalModule, match_named_modules
-=======
-from compressed_tensors import InternalModule
->>>>>>> 5478b433
 from compressed_tensors.registry.registry import RegistryMixin, T
 from compressed_tensors.transform import (
     TransformArgs,
@@ -97,11 +93,8 @@
         for arg in self.scheme.apply:
             for _, module in match_named_modules(model, arg.targets, arg.ignore):
                 self._apply_to_module(module, arg)
-<<<<<<< HEAD
 
         self._update_tied_weights()
-=======
->>>>>>> 5478b433
 
     def _apply_to_module(self, module: Module, args: TransformArgs):
         """
