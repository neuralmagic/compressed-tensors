--- conflicted
+++ resolved
@@ -14,19 +14,11 @@
 
 from abc import ABC, abstractmethod
 from collections import defaultdict
-<<<<<<< HEAD
-from typing import List, Optional, Tuple
-
-import torch
-import torch.nn.utils.parametrize as P
-from compressed_tensors import InternalModule, match_named_modules
-=======
 from typing import List, Optional, Tuple, Set
 
 import torch
 import torch.nn.utils.parametrize as P
 from compressed_tensors.utils.internal import InternalModule
->>>>>>> 9d6a1273
 from compressed_tensors.registry.registry import RegistryMixin, T
 from compressed_tensors.transform import (
     TransformArgs,
@@ -172,13 +164,6 @@
         which is used by transformers to detect and remove shared pointers
         during saving
         """
-<<<<<<< HEAD
-        # avoid issues with this method being called twice
-        for transform in self.transforms:
-            transform._dynamic_tied_weights_keys = list()
-
-=======
->>>>>>> 9d6a1273
         # map from data_ptrs to keys
         ptr_to_keys: dict[int, List[Tuple[TransformBase, str]]] = defaultdict(list)
         for transform in self.transforms:
@@ -195,11 +180,7 @@
                 tensor = getattr(shared_keys[0][0], shared_keys[0][1])
 
                 for transform, name in shared_keys:
-<<<<<<< HEAD
-                    transform._dynamic_tied_weights_keys.append(name)
-=======
                     transform._dynamic_tied_weights_keys.add(name)
->>>>>>> 9d6a1273
                     setattr(transform, name, tensor)
 
 
@@ -210,19 +191,11 @@
 
     args: TransformArgs
     weight: Parameter
-<<<<<<< HEAD
-    _dynamic_tied_weights_keys: List[str]
-
-    def __init__(self):
-        super().__init__()
-        self._dynamic_tied_weights_keys = list()
-=======
     _dynamic_tied_weights_keys: Set[str]
 
     def __init__(self):
         super().__init__()
         self._dynamic_tied_weights_keys = set()
->>>>>>> 9d6a1273
 
     @abstractmethod
     def forward(self, value: Tensor) -> Tensor:
