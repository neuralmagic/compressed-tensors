# Copyright (c) 2021 - present / Neuralmagic, Inc. All Rights Reserved.
#
# Licensed under the Apache License, Version 2.0 (the "License");
# you may not use this file except in compliance with the License.
# You may obtain a copy of the License at
#
#    http://www.apache.org/licenses/LICENSE-2.0
#
# Unless required by applicable law or agreed to in writing,
# software distributed under the License is distributed on an "AS IS" BASIS,
# WITHOUT WARRANTIES OR CONDITIONS OF ANY KIND, either express or implied.
# See the License for the specific language governing permissions and
# limitations under the License.

from abc import ABC, abstractmethod
from collections import defaultdict
from typing import List, Optional, Set, Tuple

import torch
import torch.nn.utils.parametrize as P
<<<<<<< HEAD
from compressed_tensors.modeling.attention import (
    initialize_hooked_attention,
    register_query_hook,
)
from compressed_tensors.modeling.kvcache import (
    initialize_hooked_kv_cache,
    register_key_hook,
)
=======
import tqdm
>>>>>>> aa06b722
from compressed_tensors.registry.registry import RegistryMixin, T
from compressed_tensors.transform import (
    TransformArgs,
    TransformLocation,
    TransformScheme,
)
from compressed_tensors.utils import (
    align_module_device,
    delete_offload_module,
    has_offloaded_params,
    match_named_modules,
    patch_attr,
    register_offload_module,
    update_offload_parameter,
)
from compressed_tensors.utils.internal import InternalModule
from torch import Tensor
from torch.nn import Module, Parameter
from transformers import PreTrainedModel


__all__ = ["TransformFactory", "TransformBase"]


class TransformFactory(RegistryMixin, ABC):
    """
    Abstract factory base used to create and apply transforms to a model

    :param name: name associated with transform scheme
    :param scheme: transform scheme which defines how transforms should be created
    :param seed: random seed used to transform weight randomization
    """

    transforms: List["TransformBase"]

    def __init__(self, name: str, scheme: TransformScheme, seed: Optional[int] = None):
        self.name = name
        self.scheme = scheme
        self.generator = torch.Generator()
        self.transforms = list()
        if seed is not None:
            self.generator.manual_seed(seed)

    @classmethod
    def from_scheme(cls: type[T], scheme: TransformScheme, **kwargs) -> T:
        """
        Create a transform factory from a scheme

        :param scheme: defines how transforms should be created
        :param kwargs: TransformFactory constructor arguments
        :return: subclass of `TransformFactory` corresponding to the scheme type
        """
        constructor = cls.get_value_from_registry(name=scheme.type)
        return constructor(scheme=scheme, **kwargs)

    @abstractmethod
    def create_transform(self, module: Module, args: TransformArgs) -> "TransformBase":
        """
        Abstract method which defines how a transform should be created. May utilize
        caching to maximize shared memory

        :param module: parent module that transform will be applied to
        :param args: defines how the transform will be applied to the module
        :return: instance of TransformBase
        """
        raise NotImplementedError()

<<<<<<< HEAD
    def apply_to_model(self, model: PreTrainedModel):
=======
    def apply_to_model(self, model: Module, use_tqdm=True):
>>>>>>> aa06b722
        """
        Create transforms and apply them to the model

        :param model: module to apply transforms to
        """
<<<<<<< HEAD
        for arg in self.scheme.apply:
            for _, module in match_named_modules(model, arg.targets, arg.ignore):
                self._apply_to_module(module, arg, model)
=======
        modules_args = [
            (module, arg)
            for arg in self.scheme.apply
            for _, module in match_named_modules(model, arg.targets, arg.ignore)
        ]

        desc = f"Applying {self.name} transforms"
        for module, arg in tqdm.tqdm(modules_args, desc=desc, disable=(not use_tqdm)):
            self._apply_to_module(module, arg)
>>>>>>> aa06b722

        self._update_tied_weights()

    def _apply_to_module(
        self, module: Module, args: TransformArgs, model: PreTrainedModel
    ):
        """
        Create transforms and apply them to the module

        :param module: target module to apply transforms to
        :param args: defines how the transform will be applied to the target module
        """
        if has_offloaded_params(module):
            if module._hf_hook.place_submodules:
                raise NotImplementedError(
                    "Applying transforms to offloaded submodules with "
                    "`place_submodules=True` is not supported"
                )

        # create transform as submodule
        transform_name = f"{self.name}_{args.location}"
        transform = self.create_transform(module, args)
        self.transforms.append(transform)
        register_offload_module(module, transform_name, transform)

        # register input transformation hook
        if args.location == TransformLocation.INPUT:

            def input_hook(_, args):
                input = args[0]
                return transform(input)

            module.register_forward_pre_hook(input_hook, prepend=True)

        # eagerly apply transformation to weight
        elif args.location in (
            TransformLocation.WEIGHT_INPUT,
            TransformLocation.WEIGHT_OUTPUT,
        ):
            # fuse transform into weight
            assert hasattr(module, "weight")
            with torch.no_grad(), align_module_device(module):
                update_offload_parameter(module, "weight", transform(module.weight))

            if self.scheme.requires_grad:
                # for training, the weight changes with every forward pass
                # so we can leverage parametrization to propagate the gradient
                if has_offloaded_params(module):
                    raise ValueError("Offloaded training is not supported")
                P.register_parametrization(module, "weight", transform)

            else:
                # transform is no longer needed (unfusing is not supported)
                delete_offload_module(module, transform_name)

        # register output transformation hook
        elif args.location == TransformLocation.OUTPUT:

            def output_hook(_, _input, output):
                return transform(output)

            module.register_forward_hook(output_hook)

        elif args.location == TransformLocation.Q_ATTN:
            initialize_hooked_attention(model, module, quantize=False)

            def query_hook(_, query_states):
                return transform(query_states)

            register_query_hook(module, query_hook)

        # other locations such as q_attn and k_attn have not been implemented
        elif args.location == TransformLocation.K_CACHE:
            initialize_hooked_kv_cache(model, module, quantize=False)

            def key_hook(_, key_states):
                return transform(key_states)

            register_key_hook(module, key_hook)

        else:
            assert False

    def _update_tied_weights(self):
        """
        Populate the `_dynamic_tied_weights_keys` attribute of transforms,
        which is used by transformers to detect and remove shared pointers
        during saving
        """
        # map from data_ptrs to keys
        ptr_to_keys: dict[int, List[Tuple[TransformBase, str]]] = defaultdict(list)
        for transform in self.transforms:
            for name, param in transform.named_parameters(recurse=False):
                # NOTE: previously asserted that parent._hf_hook.place_submodules=False
                if has_offloaded_params(transform):
                    param = transform._hf_hook.weights_map[name]
                ptr_to_keys[param.data_ptr()].append((transform, name))

        # populate `_dynamic_tied_weights_keys` if there is more than one key
        # and ensure that they share tensors
        for shared_keys in ptr_to_keys.values():
            if len(shared_keys) > 1:
                tensor = getattr(shared_keys[0][0], shared_keys[0][1])

                for transform, name in shared_keys:
                    transform._dynamic_tied_weights_keys.add(name)
                    setattr(transform, name, tensor)


class TransformBase(InternalModule, ABC):
    """
    Represents the application of a transform accord to TransformArgs
    """

    args: TransformArgs
    weight: Parameter
    _dynamic_tied_weights_keys: Set[str]

    def __init__(self):
        super().__init__()
        self._dynamic_tied_weights_keys = set()

    @abstractmethod
    def forward(self, value: Tensor) -> Tensor:
        raise NotImplementedError()

    def right_inverse(self, value: Tensor) -> Tensor:
        with patch_attr(self.args, "inverse", not self.args.inverse):
            return self.forward(value)

    def __repr__(self):
        return f"{self.__class__.__name__}(inverse={self.args.inverse})"<|MERGE_RESOLUTION|>--- conflicted
+++ resolved
@@ -18,7 +18,6 @@
 
 import torch
 import torch.nn.utils.parametrize as P
-<<<<<<< HEAD
 from compressed_tensors.modeling.attention import (
     initialize_hooked_attention,
     register_query_hook,
@@ -27,9 +26,7 @@
     initialize_hooked_kv_cache,
     register_key_hook,
 )
-=======
 import tqdm
->>>>>>> aa06b722
 from compressed_tensors.registry.registry import RegistryMixin, T
 from compressed_tensors.transform import (
     TransformArgs,
@@ -97,21 +94,12 @@
         """
         raise NotImplementedError()
 
-<<<<<<< HEAD
-    def apply_to_model(self, model: PreTrainedModel):
-=======
     def apply_to_model(self, model: Module, use_tqdm=True):
->>>>>>> aa06b722
         """
         Create transforms and apply them to the model
 
         :param model: module to apply transforms to
         """
-<<<<<<< HEAD
-        for arg in self.scheme.apply:
-            for _, module in match_named_modules(model, arg.targets, arg.ignore):
-                self._apply_to_module(module, arg, model)
-=======
         modules_args = [
             (module, arg)
             for arg in self.scheme.apply
@@ -120,8 +108,7 @@
 
         desc = f"Applying {self.name} transforms"
         for module, arg in tqdm.tqdm(modules_args, desc=desc, disable=(not use_tqdm)):
-            self._apply_to_module(module, arg)
->>>>>>> aa06b722
+            self._apply_to_module(module, arg, model)
 
         self._update_tied_weights()
 
