--- conflicted
+++ resolved
@@ -59,7 +59,6 @@
         weight = self.weights.get(size, dtype, device, construct_device=exec_device)
         return HadamardTransform(weight, args)
 
-<<<<<<< HEAD
     def _create_weight(
         self,
         size: int,
@@ -68,13 +67,8 @@
         construct_device: device,
     ) -> Parameter:
         # construct on execution device, cache on offload device
-        data = deterministic_hadamard_matrix(size, dtype, construct_device)
-        data = data.to(device=device)
-=======
-    def _create_weight(self, size: int, dtype: dtype, device: device) -> Parameter:
-        data = deterministic_hadamard_matrix(size, dtype, device)
+        data = deterministic_hadamard_matrix(size, torch.float32, construct_device)
         data = data.to(dtype=dtype, device=device)
->>>>>>> 852b1fac
         return Parameter(data, requires_grad=self.scheme.requires_grad)
 
 
