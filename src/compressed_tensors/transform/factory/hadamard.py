--- conflicted
+++ resolved
@@ -56,20 +56,6 @@
         :param args: defines how the transform will be applied to the module
         """
         size = get_transform_size(module, args.location, self.scheme.head_dim)
-<<<<<<< HEAD
-        dtype = self.scheme.precision
-        exec_device = get_execution_device(module)
-
-        # if the parent is offloaded, then weight will be placed in the weights_map
-        # if the parent is not offloaded, then the weight will stay on the exec device
-        if has_offloaded_params(module):
-            device = get_offloaded_device(module)
-        else:
-            device = exec_device
-
-        factory_kwargs = {"construct_device": exec_device}
-        weight = self.weights.get(size, dtype, device, factory_kwargs=factory_kwargs)
-=======
         exec_device = get_execution_device(module)
         device = get_offloaded_device(module)
         precision = self.scheme.precision if args.is_online() else torch.float64
@@ -81,7 +67,6 @@
         }
         weight = self.weights.get(size, factory_kwargs=factory_kwargs)
         # TODO: permutations should be keyed by fused modules, not weight
->>>>>>> aa06b722
         perm = self.perms[weight] if self.scheme.randomize else None
         return HadamardTransform(weight, perm, self.scheme, args, type(module))
 
