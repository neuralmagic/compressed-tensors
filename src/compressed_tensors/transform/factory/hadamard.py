# Copyright (c) 2021 - present / Neuralmagic, Inc. All Rights Reserved.
#
# Licensed under the Apache License, Version 2.0 (the "License");
# you may not use this file except in compliance with the License.
# You may obtain a copy of the License at
#
#    http://www.apache.org/licenses/LICENSE-2.0
#
# Unless required by applicable law or agreed to in writing,
# software distributed under the License is distributed on an "AS IS" BASIS,
# WITHOUT WARRANTIES OR CONDITIONS OF ANY KIND, either express or implied.
# See the License for the specific language governing permissions and
# limitations under the License.

from typing import Optional

import torch
from compressed_tensors.transform import TransformArgs, TransformScheme
from compressed_tensors.transform.factory.base import TransformBase, TransformFactory
from compressed_tensors.transform.utils.hadamard import deterministic_hadamard_matrix
from compressed_tensors.transform.utils.matrix import (
    apply_transform_weight,
    get_transform_size,
)
from compressed_tensors.utils import get_execution_device, get_offloaded_device
from compressed_tensors.utils.helpers import ParameterizedDefaultDict
from torch import Tensor, device, dtype
from torch.nn import Module, Parameter


@TransformFactory.register("hadamard")
class HadamardFactory(TransformFactory):
    """
    Factory used to apply hadamard transforms to a model

    :param name: name associated with transform scheme
    :param scheme: transform scheme which defines how transforms should be created
    :param seed: random seed used to transform weight randomization
    """

    def __init__(self, name: str, scheme: TransformScheme, seed: Optional[int] = None):
        super().__init__(name, scheme, seed)
        self.weights = ParameterizedDefaultDict(self._create_weight)
        self.perms = ParameterizedDefaultDict(self._create_permutation)

    def create_transform(self, module: Module, args: TransformArgs):
        """
        Create a HadamardTransform for applying to a module. Transforms with the same
        size, dtype, and device are cached

        :param module: parent module that transform will be applied to
        :param args: defines how the transform will be applied to the module
        """
        assert hasattr(module, "weight")
        size = get_transform_size(module, args.location, self.scheme.head_dim)
        dtype = self.scheme.precision
        device = get_offloaded_device(module)
        exec_device = get_execution_device(module)

        factory_kwargs = {"construct_device": exec_device}
        weight = self.weights.get(size, dtype, device, factory_kwargs=factory_kwargs)
        perm = self.perms[weight] if self.scheme.randomize else None
        return HadamardTransform(weight, perm, self.scheme, args, type(module))

    def _create_weight(
        self,
        size: int,
        dtype: dtype,
        device: device,
        construct_device: device,
    ) -> Parameter:
        # construct on execution device, cache on offload device
        data = deterministic_hadamard_matrix(size, dtype, construct_device)
        data = data.to(device=device)
        return Parameter(data, requires_grad=self.scheme.requires_grad)

    def _create_permutation(self, weight: Parameter) -> Parameter:
        data = torch.randperm(weight.size(0), generator=self.generator)
        return Parameter(data, requires_grad=False)


class HadamardTransform(TransformBase):
    def __init__(
        self,
        weight: Parameter,
        perm: Optional[Parameter],
        scheme: TransformScheme,
        args: TransformArgs,
        module_type: type[torch.nn.Module],
    ):
        super().__init__()
        self.weight = weight
        self.perm = perm
        self.scheme = scheme
        self.args = args
        self.module_type = module_type
        self._scale = torch.tensor(weight.size(0), dtype=self.scheme.precision).sqrt()
<<<<<<< HEAD
=======
        self._precision = scheme.precision if args.is_online() else torch.float64
>>>>>>> 0731aa59

    def forward(self, value: Tensor) -> Tensor:
        weight = self.weight

        if self.perm is not None:
            weight = weight[self.perm][:, self.perm]

        if self.args.inverse:
            weight = weight.T

        return (
            apply_transform_weight(
<<<<<<< HEAD
                weight.to(self.scheme.precision),
                value.to(self.scheme.precision),
=======
                weight.to(self._precision),
                value.to(self._precision),
>>>>>>> 0731aa59
                self.args.location,
                self.module_type,
            )
            / self._scale
        ).to(value.dtype)<|MERGE_RESOLUTION|>--- conflicted
+++ resolved
@@ -95,10 +95,7 @@
         self.args = args
         self.module_type = module_type
         self._scale = torch.tensor(weight.size(0), dtype=self.scheme.precision).sqrt()
-<<<<<<< HEAD
-=======
         self._precision = scheme.precision if args.is_online() else torch.float64
->>>>>>> 0731aa59
 
     def forward(self, value: Tensor) -> Tensor:
         weight = self.weight
@@ -111,13 +108,8 @@
 
         return (
             apply_transform_weight(
-<<<<<<< HEAD
-                weight.to(self.scheme.precision),
-                value.to(self.scheme.precision),
-=======
                 weight.to(self._precision),
                 value.to(self._precision),
->>>>>>> 0731aa59
                 self.args.location,
                 self.module_type,
             )
