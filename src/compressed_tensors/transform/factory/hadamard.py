# Copyright (c) 2021 - present / Neuralmagic, Inc. All Rights Reserved.
#
# Licensed under the Apache License, Version 2.0 (the "License");
# you may not use this file except in compliance with the License.
# You may obtain a copy of the License at
#
#    http://www.apache.org/licenses/LICENSE-2.0
#
# Unless required by applicable law or agreed to in writing,
# software distributed under the License is distributed on an "AS IS" BASIS,
# WITHOUT WARRANTIES OR CONDITIONS OF ANY KIND, either express or implied.
# See the License for the specific language governing permissions and
# limitations under the License.

from typing import Optional, Union

from compressed_tensors.transform import TransformArgs, TransformScheme
from compressed_tensors.transform.factory.base import TransformBase, TransformFactory
from compressed_tensors.transform.utils.hadamard import deterministic_hadamard_matrix
from compressed_tensors.transform.utils.utils import (
    apply_transform_weight,
    get_matrix_size,
)
from compressed_tensors.utils import get_execution_device, get_offloaded_device
from compressed_tensors.utils.helpers import ParameterizedDefaultDict
from torch import Tensor, device, dtype
from torch.nn import Linear, Module, Parameter


@TransformFactory.register("hadamard")
class HadamardFactory(TransformFactory):
    """
    Factory used to apply hadamard transforms to a model

    :param name: name associated with transform scheme
    :param scheme: transform scheme which defines how transforms should be created
    :param seed: random seed used to transform weight randomization
    """

    def __init__(self, name: str, scheme: TransformScheme, seed: Optional[int] = None):
        super().__init__(name, scheme, seed)
        self.weights = ParameterizedDefaultDict(self._create_weight)
        self.perms = ParameterizedDefaultDict(self._create_permutation)

    def create_transform(self, module: Module, args: TransformArgs):
        """
        Create a HadamardTransform for applying to a module. Transforms with the same
        size, dtype, and device are cached

        :param module: parent module that transform will be applied to
        :param args: defines how the transform will be applied to the module
        """
        assert isinstance(module, Linear)
        size = get_matrix_size(module, args.location)
        dtype = module.weight.dtype
        device = get_offloaded_device(module)
        exec_device = get_execution_device(module)

<<<<<<< HEAD
        factory_kwargs = {"construct_device": exec_device}
        weight = self.weights.get(size, dtype, device, factory_kwargs=factory_kwargs)
        return HadamardTransform(weight, args)
=======
        weight = self.weights[size, dtype, device]
        perm = self.perms[weight] if self.scheme.randomize else None
        return HadamardTransform(weight, perm, args)
>>>>>>> f7e078f9

    def _create_weight(
        self,
        size: int,
        dtype: dtype,
        device: device,
        construct_device: device,
    ) -> Parameter:
        # construct on execution device, cache on offload device
        data = deterministic_hadamard_matrix(size, dtype, construct_device)
        data = data.to(device=device)
        return Parameter(data, requires_grad=self.scheme.requires_grad)

    def _create_permutation(self, weight: Parameter) -> Parameter:
        data = torch.randperm(weight.size(0), generator=self.generator)
        return Parameter(data, requires_grad=False)


class HadamardTransform(TransformBase):
    def __init__(
        self, weight: Parameter, perm: Union[Parameter, None], args: TransformArgs
    ):
        super().__init__()
        self.weight = weight
        self.perm = perm
        self.args = args

    def forward(self, value: Tensor) -> Tensor:
        weight = self.weight

        if self.perm is not None:
            weight = weight[self.perm][:, self.perm]

        if self.args.inverse:
            weight = weight.T

        return apply_transform_weight(weight, value, self.args.location)<|MERGE_RESOLUTION|>--- conflicted
+++ resolved
@@ -56,15 +56,10 @@
         device = get_offloaded_device(module)
         exec_device = get_execution_device(module)
 
-<<<<<<< HEAD
         factory_kwargs = {"construct_device": exec_device}
         weight = self.weights.get(size, dtype, device, factory_kwargs=factory_kwargs)
-        return HadamardTransform(weight, args)
-=======
-        weight = self.weights[size, dtype, device]
         perm = self.perms[weight] if self.scheme.randomize else None
         return HadamardTransform(weight, perm, args)
->>>>>>> f7e078f9
 
     def _create_weight(
         self,
