# Copyright (c) 2021 - present / Neuralmagic, Inc. All Rights Reserved.
#
# Licensed under the Apache License, Version 2.0 (the "License");
# you may not use this file except in compliance with the License.
# You may obtain a copy of the License at
#
#    http://www.apache.org/licenses/LICENSE-2.0
#
# Unless required by applicable law or agreed to in writing,
# software distributed under the License is distributed on an "AS IS" BASIS,
# WITHOUT WARRANTIES OR CONDITIONS OF ANY KIND, either express or implied.
# See the License for the specific language governing permissions and
# limitations under the License.

import math
from typing import Optional

import math
import torch
from compressed_tensors.transform import TransformArgs, TransformScheme
from compressed_tensors.transform.factory.base import TransformBase, TransformFactory
from compressed_tensors.transform.utils.hadamard import deterministic_hadamard_matrix
from compressed_tensors.transform.utils.matrix import (
    apply_transform_weight,
    get_transform_size,
<<<<<<< HEAD
)
from compressed_tensors.utils import (
    get_execution_device,
    get_offloaded_device,
    match_modules_set,
=======
>>>>>>> 180226b9
)
from compressed_tensors.utils.helpers import ParameterizedDefaultDict
from torch import Tensor, device, dtype
from torch.nn import Module, Parameter


@TransformFactory.register("hadamard")
class HadamardFactory(TransformFactory):
    """
    Factory used to apply hadamard transforms to a model

    :param name: name associated with transform scheme
    :param scheme: transform scheme which defines how transforms should be created
    :param seed: random seed used to transform weight randomization
    """

    def __init__(self, name: str, scheme: TransformScheme, seed: Optional[int] = None):
        super().__init__(name, scheme, seed)
        self.weights = ParameterizedDefaultDict(self._create_weight)
        self.perms = ParameterizedDefaultDict(self._create_permutation)

    def create_transform(self, module: Module, args: TransformArgs):
        """
        Create a HadamardTransform for applying to a module. Transforms with the same
        size, dtype, and device are cached

        :param module: parent module that transform will be applied to
        :param args: defines how the transform will be applied to the module
        """
        assert hasattr(module, "weight")
        size = get_transform_size(module, args.location, self.scheme.head_dim)
        dtype = module.weight.dtype
        device = get_offloaded_device(module)
        exec_device = get_execution_device(module)

        factory_kwargs = {"construct_device": exec_device}
        weight = self.weights.get(size, dtype, device, factory_kwargs=factory_kwargs)
        perm = self.perms[weight] if self.scheme.randomize else None
        return HadamardTransform(weight, perm, args, type(module))

    def _create_weight(
        self,
        size: int,
        dtype: dtype,
        device: device,
        construct_device: device,
    ) -> Parameter:
        # construct on execution device, cache on offload device
        data = deterministic_hadamard_matrix(size, dtype, construct_device)
        data = data.to(device=device)
        return Parameter(data, requires_grad=self.scheme.requires_grad)

    def _create_permutation(self, weight: Parameter) -> Parameter:
        data = torch.randperm(weight.size(0), generator=self.generator)
        return Parameter(data, requires_grad=False)


class HadamardTransform(TransformBase):
    def __init__(
        self,
        weight: Parameter,
        perm: Optional[Parameter],
        args: TransformArgs,
        module_type: type[torch.nn.Module],
    ):
        super().__init__()
        self.weight = weight
        self.perm = perm
        self.args = args
        self.module_type = module_type
<<<<<<< HEAD
        self._scale = torch.tensor(weight.size(0), dtype=torch.float64).sqrt()
=======
        self._scale = math.sqrt(weight.size(0))
>>>>>>> 180226b9

    def forward(self, value: Tensor) -> Tensor:
        weight = self.weight

        if self.perm is not None:
            weight = weight[self.perm][:, self.perm]

        if self.args.inverse:
            weight = weight.T
<<<<<<< HEAD

        return (
            apply_transform_weight(weight, value, self.args.location, self.module_type)
            / self._scale
        )
=======
 
        return apply_transform_weight(
            weight, value, self.args.location, self.module_type
        ) / self._scale
>>>>>>> 180226b9
<|MERGE_RESOLUTION|>--- conflicted
+++ resolved
@@ -23,14 +23,10 @@
 from compressed_tensors.transform.utils.matrix import (
     apply_transform_weight,
     get_transform_size,
-<<<<<<< HEAD
 )
 from compressed_tensors.utils import (
     get_execution_device,
     get_offloaded_device,
-    match_modules_set,
-=======
->>>>>>> 180226b9
 )
 from compressed_tensors.utils.helpers import ParameterizedDefaultDict
 from torch import Tensor, device, dtype
@@ -101,11 +97,7 @@
         self.perm = perm
         self.args = args
         self.module_type = module_type
-<<<<<<< HEAD
         self._scale = torch.tensor(weight.size(0), dtype=torch.float64).sqrt()
-=======
-        self._scale = math.sqrt(weight.size(0))
->>>>>>> 180226b9
 
     def forward(self, value: Tensor) -> Tensor:
         weight = self.weight
@@ -115,15 +107,7 @@
 
         if self.args.inverse:
             weight = weight.T
-<<<<<<< HEAD
-
-        return (
-            apply_transform_weight(weight, value, self.args.location, self.module_type)
-            / self._scale
-        )
-=======
  
         return apply_transform_weight(
             weight, value, self.args.location, self.module_type
-        ) / self._scale
->>>>>>> 180226b9
+        ) / self._scale