# Copyright (c) 2021 - present / Neuralmagic, Inc. All Rights Reserved.
#
# Licensed under the Apache License, Version 2.0 (the "License");
# you may not use this file except in compliance with the License.
# You may obtain a copy of the License at
#
#    http://www.apache.org/licenses/LICENSE-2.0
#
# Unless required by applicable law or agreed to in writing,
# software distributed under the License is distributed on an "AS IS" BASIS,
# WITHOUT WARRANTIES OR CONDITIONS OF ANY KIND, either express or implied.
# See the License for the specific language governing permissions and
# limitations under the License.

from typing import Optional

import torch
from compressed_tensors.transform import TransformArgs, TransformScheme
from compressed_tensors.transform.factory.base import TransformBase, TransformFactory
from compressed_tensors.transform.utils.matrix import (
    apply_transform_weight,
    get_transform_size,
)
from compressed_tensors.utils.helpers import ParameterizedDefaultDict
from compressed_tensors.utils.offload import get_offloaded_device
from torch import Tensor, device, dtype
from torch.nn import Module, Parameter


@TransformFactory.register("random-matrix")
class RandomMatrixFactory(TransformFactory):
    """
    Factory used to apply random matrix transforms to a model

    :param name: name associated with transform scheme
    :param scheme: transform scheme which defines how transforms should be created
    :param seed: random seed used to transform weight randomization
    """

    def __init__(self, name: str, scheme: TransformScheme, seed: Optional[int] = None):
        super().__init__(name, scheme, seed)
        self.weights = ParameterizedDefaultDict(self._create_weight)
        self.inverses = ParameterizedDefaultDict(self._create_inverse)

    def create_transform(self, module: Module, args: TransformArgs):
        """
        Create a RandomMatrixTransform for applying to a module. Transforms with the
        same size, dtype, and device are cached

        :param module: parent module that transform will be applied to
        :param args: defines how the transform will be applied to the module
        """
        assert hasattr(module, "weight")
        size = get_transform_size(module, args.location, self.scheme.head_dim)
<<<<<<< HEAD
        dtype = self.scheme.precision
        exec_device = get_execution_device(module)

        # if the parent is offloaded, then weight will be placed in the weights_map
        # if the parent is not offloaded, then the weight will stay on the exec device
        if has_offloaded_params(module):
            device = get_offloaded_device(module)
        else:
            device = exec_device
=======
        device = get_offloaded_device(module)
        precision = self.scheme.precision if args.is_online() else torch.float64
>>>>>>> aa06b722

        factory_kwargs = {"device": device, "precision": precision}
        weight = self.weights.get(size, factory_kwargs=factory_kwargs)
        if args.inverse:
            weight = self.inverses[weight]

        return RandomMatrixTransform(weight, self.scheme, args, type(module))

    def _create_weight(self, size: int, device: device, precision: dtype) -> Parameter:
        # TODO: construct such that weight is invertible (has non-zero determinant)
        data = torch.rand(
            (size, size),
            generator=self.generator,
            dtype=precision,
            device=device,
        )
        return Parameter(data, requires_grad=self.scheme.requires_grad)

    def _create_inverse(self, weight: Parameter) -> Parameter:
        data = high_precision_invert(weight.data)
        data = data.contiguous()  # ensure proper serialization
        return Parameter(data, requires_grad=False)


class RandomMatrixTransform(TransformBase):
    def __init__(
        self,
        weight: Tensor,
        scheme: TransformScheme,
        args: TransformArgs,
        module_type: type[torch.nn.Module],
    ):
        super().__init__()
        self.weight = weight  # is an inverse if args.inverse
        self.scheme = scheme
        self.args = args
        self.module_type = module_type

    def forward(self, value: Tensor) -> Parameter:
        return apply_transform_weight(
            self.weight.to(device=value.device),
            value.to(dtype=self.weight.dtype),
            self.args.location,
            self.module_type,
        ).to(value.dtype)

    def right_inverse(self, value: Tensor) -> Tensor:
        inverse = high_precision_invert(self.weight)
        return apply_transform_weight(
            inverse.to(device=value.device),
            value.to(dtype=inverse.dtype),
            self.args.location,
            self.module_type,
        ).to(value.dtype)


def high_precision_invert(weight: Tensor) -> Tensor:
    return torch.linalg.inv(weight.to(torch.float64)).to(weight.dtype)<|MERGE_RESOLUTION|>--- conflicted
+++ resolved
@@ -52,20 +52,8 @@
         """
         assert hasattr(module, "weight")
         size = get_transform_size(module, args.location, self.scheme.head_dim)
-<<<<<<< HEAD
-        dtype = self.scheme.precision
-        exec_device = get_execution_device(module)
-
-        # if the parent is offloaded, then weight will be placed in the weights_map
-        # if the parent is not offloaded, then the weight will stay on the exec device
-        if has_offloaded_params(module):
-            device = get_offloaded_device(module)
-        else:
-            device = exec_device
-=======
         device = get_offloaded_device(module)
         precision = self.scheme.precision if args.is_online() else torch.float64
->>>>>>> aa06b722
 
         factory_kwargs = {"device": device, "precision": precision}
         weight = self.weights.get(size, factory_kwargs=factory_kwargs)
