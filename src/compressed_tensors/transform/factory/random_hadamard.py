--- conflicted
+++ resolved
@@ -37,13 +37,6 @@
         construct_device: device,
     ) -> Parameter:
         # construct on execution device, cache on offload device
-<<<<<<< HEAD
-        data = random_hadamard_matrix(
-            size, torch.float32, construct_device, self.generator
-        )
-        data = data.to(dtype=dtype, device=device)
-=======
         data = random_hadamard_matrix(size, dtype, construct_device, self.generator)
         data = data.to(device=device)
->>>>>>> fd3390a6
         return Parameter(data, requires_grad=self.scheme.requires_grad)