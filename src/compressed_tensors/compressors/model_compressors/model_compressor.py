# Copyright (c) 2021 - present / Neuralmagic, Inc. All Rights Reserved.
#
# Licensed under the Apache License, Version 2.0 (the "License");
# you may not use this file except in compliance with the License.
# You may obtain a copy of the License at
#
#    http://www.apache.org/licenses/LICENSE-2.0
#
# Unless required by applicable law or agreed to in writing,
# software distributed under the License is distributed on an "AS IS" BASIS,
# WITHOUT WARRANTIES OR CONDITIONS OF ANY KIND, either express or implied.
# See the License for the specific language governing permissions and
# limitations under the License.

import json
import logging
import operator
import os
import re
from copy import deepcopy
from typing import TYPE_CHECKING, Any, Dict, List, Optional, Set, TypeVar, Union

import compressed_tensors
import torch
import transformers
from compressed_tensors.base import (
    COMPRESSION_VERSION_NAME,
    QUANTIZATION_CONFIG_NAME,
    QUANTIZATION_METHOD_NAME,
    SPARSITY_CONFIG_NAME,
    TRANSFORM_CONFIG_NAME,
)
from compressed_tensors.compressors.base import BaseCompressor
from compressed_tensors.compressors.sparse_compressors import DenseCompressor
from compressed_tensors.config import CompressionFormat, SparsityCompressionConfig
from compressed_tensors.config.format import (
    infer_and_set_per_module_quantization_format,
)
from compressed_tensors.quantization import (
    DEFAULT_QUANTIZATION_METHOD,
    QuantizationConfig,
    QuantizationScheme,
    QuantizationStatus,
    apply_quantization_config,
    load_pretrained_quantization_parameters,
)
from compressed_tensors.transform import TransformConfig
from compressed_tensors.utils import (
    align_module_device,
    delete_offload_parameter,
    get_execution_device,
    get_offloaded_device,
    get_safetensors_folder,
    has_offloaded_params,
    merge_names,
    patch_attr,
    register_offload_parameter,
    update_parameter_data,
)
from compressed_tensors.utils.helpers import (
    fix_fsdp_module_name,
    is_compressed_tensors_config,
)
from compressed_tensors.utils.match import match_named_modules
from loguru import logger
from torch import Tensor
from torch.nn import Module
from tqdm import tqdm
from transformers import AutoConfig
from transformers.file_utils import CONFIG_NAME


if TYPE_CHECKING:
    from compressed_tensors.compressors import BaseQuantizationCompressor


__all__ = ["ModelCompressor", "map_module_to_scheme"]

_LOGGER: logging.Logger = logging.getLogger(__name__)


if TYPE_CHECKING:
    # dummy type if not available from transformers
    CompressedTensorsConfig = TypeVar("CompressedTensorsConfig")


class ModelCompressor:
    """
    Handles compression and decompression of a model with a sparsity config and/or
    quantization config.

    Compression LifeCycle
        - compressor = ModelCompressor.from_pretrained_model(model)
        - compressed_state_dict = compressor.compress(model, state_dict)
            - compressor.quantization_compressor.compress(model, state_dict)
            - compressor.sparsity_compressor.compress(model, state_dict)
        - model.save_pretrained(output_dir, state_dict=compressed_state_dict)
        - compressor.update_config(output_dir)

    Decompression LifeCycle
        - compressor = ModelCompressor.from_pretrained(comp_model_path)
        - model = AutoModel.from_pretrained(comp_model_path)
        - compressor.decompress(comp_model_path, model)
            - compressor.sparsity_compressor.decompress(comp_model_path, model)
            - compressor.quantization_compressor.decompress(comp_model_path, model)

    :param sparsity_config: config specifying sparsity compression parameters
    :param quantization_config: config specifying quantization compression parameters
    """

    sparsity_config: Optional[SparsityCompressionConfig] = None
    quantization_config: Optional[QuantizationConfig] = None
    transform_config: Optional[TransformConfig] = None

    @classmethod
    def from_pretrained(
        cls,
        pretrained_model_name_or_path: str,
        **kwargs,
    ) -> Optional["ModelCompressor"]:
        """
        Given a path to a model config, extract the sparsity and/or quantization
        configs and load a ModelCompressor

        :param pretrained_model_name_or_path: path to model config on disk or HF hub
        :return: compressor for the configs, or None if model is not compressed
        """
        config = AutoConfig.from_pretrained(pretrained_model_name_or_path, **kwargs)
        compression_config = getattr(config, QUANTIZATION_CONFIG_NAME, None)
        return cls.from_compression_config(compression_config)

    @classmethod
    def from_compression_config(
        cls,
        compression_config: Union[Dict[str, Any], "CompressedTensorsConfig"],
    ):
        """
        :param compression_config:
            A compression or quantization config

            The type is one of the following:
            1. A Dict found under either "quantization_config" or "compression_config"
                keys in the config.json
            2. A CompressedTensorsConfig found under key "quantization_config" in HF
                model config
        :return: compressor for the configs, or None if model is not compressed
        """
        if compression_config is None:
            return None

        sparsity_config = cls.parse_sparsity_config(compression_config)
        quantization_config = cls.parse_quantization_config(compression_config)
        # TODO: transform config is not support by CompressedTensorsConfig yet

        if sparsity_config is None and quantization_config is None:
            return None

        if sparsity_config is not None:
            format = sparsity_config.get("format")
            sparsity_config = SparsityCompressionConfig.load_from_registry(
                format, **sparsity_config
            )
        if quantization_config is not None:
            quantization_config = QuantizationConfig.model_validate(quantization_config)

        return cls(
            sparsity_config=sparsity_config, quantization_config=quantization_config
        )

    @classmethod
    def from_pretrained_model(
        cls,
        model: Module,
        sparsity_config_or_format: Union[SparsityCompressionConfig, str, None] = None,
        quantization_format: Optional[str] = None,
        sparsity_config: Union[SparsityCompressionConfig, str, None] = None,
    ) -> Optional["ModelCompressor"]:
        """
        Given a pytorch model and optional sparsity and/or quantization configs,
        load the appropriate compressors

        :param model: pytorch model to target for compression
        :param sparsity_config: a filled in sparsity config or string corresponding
            to a sparsity format
        :param quantization_format: string corresponding to a quantization
            format that should be applied to the entire model
        :return: compressor for the configs, or None if model is not compressed
        """
        if sparsity_config:
            logger.warning(
                "sparsity_config is deprecated, use sparsity_config_or_format"
            )
            sparsity_config_or_format = sparsity_config

        if sparsity_config_or_format and isinstance(
            sparsity_config_or_format, str
        ):  # we passed in a sparsity format
            sparsity_config = SparsityCompressionConfig.load_from_registry(
                sparsity_config_or_format
            )
        else:
            # otherwise, config or None
            sparsity_config = sparsity_config_or_format

        quantization_format = infer_and_set_per_module_quantization_format(
            model=model,
            sparsity_structure=(
                sparsity_config.sparsity_structure
                if sparsity_config is not None
                else None
            ),
            quantization_format=quantization_format,
        )

        quantization_config = QuantizationConfig.from_pretrained(
            model, format=quantization_format
        )

        # use config attached to model
        transform_config = getattr(model, TRANSFORM_CONFIG_NAME, None)

        if not any((quantization_config, sparsity_config, transform_config)):
            return None

        return cls(
            sparsity_config=sparsity_config,
            quantization_config=quantization_config,
            transform_config=transform_config,
<<<<<<< HEAD
            compression_formats=(
                [quantization_format]
                if isinstance(quantization_format, str)
                else quantization_format
            ),
=======
            compression_formats=quantization_format,
>>>>>>> e88e7d4a
        )

    @staticmethod
    def parse_sparsity_config(
        compression_config: Union[Dict[str, Any], "CompressedTensorsConfig"],
    ) -> Union[Dict[str, Any], None]:
        """
        Parse sparsity config from quantization/compression config. Sparsity
        config is nested inside q/c config

        :param compression_config: quantization/compression config
        :return: sparsity config
        """
        if compression_config is None:
            return None

        if is_compressed_tensors_config(compression_config):
            s_config = compression_config.sparsity_config
            return s_config.model_dump() if s_config is not None else None

        # explicitly return None if {} in config
        return compression_config.get(SPARSITY_CONFIG_NAME, None) or None

    @staticmethod
    def parse_quantization_config(
        compression_config: Union[Dict[str, Any], "CompressedTensorsConfig"],
    ) -> Union[Dict[str, Any], None]:
        """
        Parse quantization config from quantization/compression config. The
        quantization are all the fields that are not the sparsity config or
        metadata fields

        :param compression_config: quantization/compression config
        :return: quantization config without sparsity config or metadata fields
        """
        if compression_config is None:
            return None

        if is_compressed_tensors_config(compression_config):
            q_config = compression_config.quantization_config
            return q_config.model_dump() if q_config is not None else None

        quantization_config = deepcopy(compression_config)
        quantization_config.pop(SPARSITY_CONFIG_NAME, None)
        quantization_config.pop(TRANSFORM_CONFIG_NAME, None)

        # some fields are required, even if a qconfig is not present
        # pop them off and if nothing remains, then there is no qconfig
        quant_method = quantization_config.pop(QUANTIZATION_METHOD_NAME, None)
        _ = quantization_config.pop(COMPRESSION_VERSION_NAME, None)

        if len(quantization_config) == 0:
            return None

        # replace popped off values
        # note that version is discarded for now
        if quant_method is not None:
            quantization_config[QUANTIZATION_METHOD_NAME] = quant_method

        return quantization_config

    def _fetch_unique_quantization_formats(self) -> List[str]:
        """
        Get all unique compression formats present in a model.
        :return: list of quantization formats
        """
        quantization_formats = []
        for _, scheme in self.quantization_config.config_groups.items():
            if scheme.format is not None and scheme.format not in quantization_formats:
                quantization_formats.append(scheme.format)

        if (
            len(quantization_formats) == 0
            and self.quantization_config.format
            != CompressionFormat.mixed_precision.value
        ):
            quantization_formats.append(self.quantization_config.format)
        return quantization_formats

    def __init__(
        self,
        sparsity_config: Optional[SparsityCompressionConfig] = None,
        quantization_config: Optional[QuantizationConfig] = None,
        transform_config: Optional[TransformConfig] = None,
        compression_formats: Optional[List[str]] = None,
    ):
        self.sparsity_config = sparsity_config
        self.quantization_config = quantization_config
        self.transform_config = transform_config
        self.compression_formats = compression_formats

        self.sparsity_compressor = None
        self.quantization_compressor: Optional[
            Dict[str, Union[BaseQuantizationCompressor, DenseCompressor]]
        ] = None
        # no transform compressor is required

        if sparsity_config is not None:
            self.sparsity_compressor = BaseCompressor.load_from_registry(
                sparsity_config.format, config=sparsity_config
            )

        if quantization_config is not None:
            # If a list of compression_format is not provided, we resolve the
            # relevant quantization formats using the config groups from the config
            # and if those are not defined, we fall-back to the global quantization fmt
            if not self.compression_formats:
                self.compression_formats = self._fetch_unique_quantization_formats()

            self.quantization_compressor = {}
            for format in self.compression_formats:
                self.quantization_compressor[format] = (
                    BaseCompressor.load_from_registry(
                        format, config=quantization_config
                    )
                )

    def get_missing_module_keys(self, model: Module) -> List[str]:
        """
        Identifies the expected missing weight keys in the compressed state_dict.

        When a model undergoes sparsity or quantization compression, certain
        weight tensors may be absent from the checkpoint by virtue of compression.
        This function determines which weight keys are missing based on the
        applied compression techniques.

        :param model: The PyTorch model to check for missing keys.
        :return: A list of missing keys expected in the compressed state_dict.
        """
        missing_keys = set()

        # Determine missing keys due to sparsity compression
        if (
            self.sparsity_compressor
            and self.sparsity_config.format != CompressionFormat.dense.value
        ):
            sparse_targets = match_named_modules(
                model=model,
                targets=self.sparsity_config.targets,
                ignore=self.sparsity_config.ignore,
            )

            missing_keys.update(
                merge_names(target_name, "weight")
                for target_name, _module in sparse_targets
            )

        # Determine missing keys due to pack quantization
        if (
            self.quantization_compressor
            and self.quantization_config.format
            == CompressionFormat.pack_quantized.value
        ):
            for scheme in self.quantization_config.config_groups.values():
                quant_targets = match_named_modules(
                    model=model,
                    targets=scheme.targets,
                    ignore=self.quantization_config.ignore,
                )
                missing_keys.update(
                    merge_names(target_name, "weight")
                    for target_name, _module in quant_targets
                )

        return list(missing_keys)

    def get_unexpected_file_keys(self, model: Module) -> List[str]:
        """
        Identifies extra keys introduced by the compression process in the
        compressed state_dict that are not expected by the model graph.

        During sparsity or quantization compression, additional metadata or
        auxiliary parameters may be stored in the checkpoint, which do not
        correspond to any parameter in the original model. These keys are
        typically introduced to support the reconstruction of compressed weights.

        For example, Sparse24Bitmask compression may introduce keys such as
        'compressed', 'bitmask', and 'shape' in the checkpoint, which are
        not part of the original model parameters.

        :param model: The PyTorch model to check for unexpected keys.
        :return: A list of extra keys introduced by the compression process
                that are not expected by the model.
        """

        unexpected_keys = set()

        # Identify unexpected keys from sparsity compression
        if (
            self.sparsity_compressor
            and self.sparsity_config.format != CompressionFormat.dense.value
        ):
            sparse_targets = match_named_modules(
                model=model,
                targets=self.sparsity_config.targets,
                ignore=self.sparsity_config.ignore,
            )
            unexpected_keys.update(
                merge_names(target_name, param)
                for target_name, _module in sparse_targets
                for param in self.sparsity_compressor.compression_param_names
            )

        # Identify unexpected keys from quantization compression
        if self.quantization_compressor:
            for scheme in self.quantization_config.config_groups.values():
                quant_targets = match_named_modules(
                    model=model,
                    targets=scheme.targets,
                    ignore=self.quantization_config.ignore,
                )
                for quant_compressor in self.quantization_compressor.values():
                    unexpected_keys.update(
                        merge_names(target_name, param)
                        for target_name, _module in quant_targets
                        for param in quant_compressor.compression_param_names
                        if param != "weight"
                    )

        return list(unexpected_keys)

    # ----- model memory compression/decompression pathways ----- #

    def compress_model(self, model: Module):
        """
        Compress a model in memory. Because the model structure is modified in place,
        this method is more memory-efficient than `self.compress`

        :param model: model containing parameters to compress
        """
        module_to_scheme = map_module_to_scheme(model)
        sparse_compression_targets = [
            module_name
            for module_name, _module in match_named_modules(
                model=model,
                targets=self.sparsity_config.targets if self.sparsity_config else [],
                ignore=self.sparsity_config.ignore if self.sparsity_config else [],
            )
        ]
        for prefix, module in tqdm(
            match_named_modules(
                model,
                [*sparse_compression_targets, *module_to_scheme.keys()],
                warn_on_fail=True,
            ),
            desc="Compressing model",
        ):
            module_device = get_execution_device(module)
            is_meta = module_device.type == "meta"

            exec_device = "meta" if is_meta else "cpu"
            onloading_device = "meta" if is_meta else module_device

            # in the future, support compression on same device
            with align_module_device(module, execution_device=exec_device):
                state_dict = {
                    f"{prefix}.{name}": param
                    for name, param in module.named_parameters(recurse=False)
                }

            # quantization first
            if prefix in module_to_scheme:
                if (
                    not hasattr(module.quantization_scheme, "format")
                    or module.quantization_scheme.format is None
                ):
                    if len(self.compression_formats) > 1:
                        raise ValueError(
                            "Applying multiple compressors without defining "
                            "per module formats is not supported "
                        )
                    format = self.compression_formats[0]
                else:
                    format = module.quantization_scheme.format

                quant_compressor = self.quantization_compressor.get(format)
                state_dict = quant_compressor.compress(
                    state_dict,
                    names_to_scheme=module_to_scheme,
                    show_progress=False,
                    compression_device=exec_device,
                )

            # sparsity second
            if prefix in sparse_compression_targets:
                state_dict = self.sparsity_compressor.compress(
                    state_dict,
                    compression_targets=sparse_compression_targets,
                    show_progress=False,
                )

            # remove any existing parameters
            offload_device = get_offloaded_device(module)
            for name, _ in list(module.named_parameters(recurse=False)):
                delete_offload_parameter(module, name)

            # replace with compressed parameters
            for name, value in state_dict.items():
                name = name.removeprefix(f"{prefix}.")
                value = value.to(onloading_device)
                param = torch.nn.Parameter(value, requires_grad=False)
                register_offload_parameter(module, name, param, offload_device)

            module.quantization_status = QuantizationStatus.COMPRESSED
        # TODO: consider sparse compression to also be compression
        if (
            self.quantization_config is not None
            and self.quantization_config.format != CompressionFormat.dense.value
        ):
            self.quantization_config.quantization_status = QuantizationStatus.COMPRESSED

    def decompress_model(self, model: Module):
        """
        Decompress a model in memory. Because the model structure is modified in place,
        this method does not require loading some compression parameters from disk

        :param model: model containing parameters to compress
        """
        module_to_scheme = map_module_to_scheme(model)
        sparse_compression_targets = [
            module_name
            for module_name, _module in match_named_modules(
                model=model,
                targets=self.sparsity_config.targets if self.sparsity_config else [],
                ignore=self.sparsity_config.ignore if self.sparsity_config else [],
            )
        ]

        for prefix, module in tqdm(
            match_named_modules(
                model,
                [*sparse_compression_targets, *module_to_scheme.keys()],
                warn_on_fail=True,
            ),
            desc="Decompressing model",
        ):
            # in the future, support decompression on same device
            with align_module_device(module, execution_device="cpu"):
                state_dict = {
                    f"{prefix}.{name}": param
                    for name, param in module.named_parameters(recurse=False)
                }

            # sparsity first
            if prefix in sparse_compression_targets:
                # sparse_compression_targets are automatically inferred by this fn
                generator = self.sparsity_compressor.decompress_from_state_dict(
                    state_dict,
                )
                # generates (param_path, param_val)
                # of compressed and unused params
                state_dict = {key: value for key, value in generator}

            # quantization second
            if prefix in module_to_scheme:
                if (
                    not hasattr(module.quantization_scheme, "format")
                    or module.quantization_scheme.format is None
                ):
                    if len(self.compression_formats) > 1:
                        raise ValueError(
                            "Applying multiple compressors without defining "
                            "per module formats is not supported "
                        )
                    format = self.compression_formats[0]
                else:
                    format = module.quantization_scheme.format
                quant_compressor = self.quantization_compressor.get(format)
                state_dict = quant_compressor.decompress_module_from_state_dict(
                    prefix,
                    state_dict,
                    scheme=module_to_scheme[prefix],
                )

            # remove any existing parameters
            exec_device = get_execution_device(module)
            offload_device = get_offloaded_device(module)
            for name, _ in list(module.named_parameters(recurse=False)):
                delete_offload_parameter(module, name)

            # replace with decompressed parameters
            for name, value in state_dict.items():
                name = name.removeprefix(f"{prefix}.")
                value = value.to(exec_device)
                param = torch.nn.Parameter(value, requires_grad=False)
                register_offload_parameter(module, name, param, offload_device)

            module.quantization_status = QuantizationStatus.FROZEN

    # ----- state dict compression pathways ----- #

    def compress(
        self,
        model: Module,
        state_dict: Optional[Dict[str, Tensor]] = None,
        show_progress: bool = False,
    ) -> Dict[str, Tensor]:
        """
        Compresses a dense state dict or model with sparsity and/or quantization

        :param model: uncompressed model to compress
        :param state_dict: optional uncompressed state_dict to insert into model
        :return: compressed state dict
        """

        if state_dict is None:
            state_dict = model.state_dict()

        if self.quantization_compressor is not None:
            module_to_scheme = map_module_to_scheme(model)
            # Note - compress only supports one compression format atm
            quant_compressor = next(iter(self.quantization_compressor.values()))
            state_dict = quant_compressor.compress(
                state_dict,
                names_to_scheme=module_to_scheme,
                show_progress=show_progress,
            )

            # TODO: consider sparse compression to also be compression
            if self.quantization_config.format != CompressionFormat.dense.value:
                self.quantization_config.quantization_status = (
                    QuantizationStatus.COMPRESSED
                )

        if self.sparsity_compressor is not None:
            sparse_compression_targets: Set[str] = {
                module_name
                for module_name, _module in match_named_modules(
                    model=model,
                    targets=self.sparsity_config.targets,
                    ignore=self.sparsity_config.ignore,
                )
            }
            state_dict = self.sparsity_compressor.compress(
                state_dict,
                compression_targets=sparse_compression_targets,
                show_progress=show_progress,
            )

        # HACK: Override the dtype_byte_size function in transformers to
        # support float8 types. Fix is posted upstream
        # https://github.com/huggingface/transformers/pull/30488
        transformers.modeling_utils.dtype_byte_size = new_dtype_byte_size

        return state_dict

    # ----- disk decompression pathways ----- #

    def decompress(self, model_path: str, model: Module):
        """
        Overwrites the weights in model with weights decompressed from model_path

        :param model_path: path to compressed weights
        :param model: pytorch model to load decompressed weights into

        Note: decompress makes use of both _replace_sparsity_weights and
        _replace_weights. The variations in these methods are a result of the subtle
        variations between the sparsity and quantization compressors. Specifically,
        quantization compressors return not just the decompressed weight, but the
        quantization parameters (e.g scales, zero_point) whereas sparsity compressors
        only return the decompressed weight.

        """
        model_path = get_safetensors_folder(model_path)
        sparse_decompressed = False
        quant_compressor = (
            next(iter(self.quantization_compressor.values()))
            if self.quantization_compressor is not None
            else None
        )

        if (
            self.sparsity_compressor is not None
            and self.sparsity_config.format != CompressionFormat.dense.value
        ):
            # note - decompress only supports one compressor atm
            params_to_ignore = None
            if quant_compressor is not None:
                params_to_ignore = quant_compressor.compression_param_names
            # Sparse decompression is applied on the model_path
            # The compressor will try and load any quantization parameters as well
            # params_to_skip_load will skip over quantization params from being loaded
            dense_gen = self.sparsity_compressor.decompress(
                model_path, params_to_skip_load=params_to_ignore
            )
            self._replace_sparsity_weights(dense_gen, model)
            setattr(model, SPARSITY_CONFIG_NAME, self.sparsity_compressor.config)
            sparse_decompressed = True

        if quant_compressor is not None:
            # Temporarily set quantization status to FROZEN to prevent
            # quantization during apply_quantization_config. This ensures
            # that the dtypes of the weights are not unintentionally updated.
            # The status is restored after quantization params are loaded.

            with patch_attr(
                self.quantization_config,
                "quantization_status",
                QuantizationStatus.FROZEN,
            ):
                apply_quantization_config(model, self.quantization_config)
                names_to_scheme: Set[QuantizationScheme] = {
                    name: getattr(module, "quantization_scheme")
                    for name, module in model.named_modules()
                    if getattr(module, "quantization_scheme", None) is not None
                }
                # Load activation scales/zp or any other quantization parameters
                # Conditionally load the weight quantization parameters if we have a
                # dense compressor or if a sparsity compressor has already been applied
                load_weight_qparams = sparse_decompressed or isinstance(
                    quant_compressor, DenseCompressor
                )
                load_pretrained_quantization_parameters(
                    model,
                    model_path,
                    # TODO: all weight quantization params will be moved to the
                    # compressor in a follow-up including initialization
                    load_weight_qparams=load_weight_qparams,
                )

            model_path_or_state_dict = (
                model.state_dict() if sparse_decompressed else model_path
            )

            dense_gen = quant_compressor.decompress(
                model_path_or_state_dict, names_to_scheme=names_to_scheme
            )
            # TODO: all weight quantization params will be moved to the compressor
            # to prevent duplicate parameter updates in update_parameter_data
            self._replace_weights(
                dense_gen, model, load_weight_qparams=not load_weight_qparams
            )

            def freeze_quantization_status(module):
                module.quantization_status = QuantizationStatus.FROZEN

            model.apply(freeze_quantization_status)
            setattr(model, QUANTIZATION_CONFIG_NAME, self.quantization_config)

    def update_config(self, save_directory: str):
        """
        Update the model config located at save_directory with compression configs
        for sparsity and/or quantization

        :param save_directory: path to a folder containing a HF model config
        """
        # this check is also done in `from_pretrained_model`,
        # but not in `from_pretrained`` or `from_compression_config``
        if not any(
            (self.quantization_config, self.sparsity_config, self.transform_config)
        ):
            return

        # write to config.json file, regardless of whether it exists already
        # overwrite previous config and version if already existing
        config_file_path = os.path.join(save_directory, CONFIG_NAME)
        if os.path.exists(config_file_path):
            with open(config_file_path, "r") as file:
                config_data = json.load(file)
        else:
            config_data = {}

        # serialize configs into json
        qconfig_data = (
            self.quantization_config.model_dump(exclude=["quant_method"])
            if self.quantization_config is not None
            else {}
        )
        sconfig_data = (
            self.sparsity_config.model_dump()
            if self.sparsity_config is not None
            else {}
        )
        tconfig_data = (
            self.transform_config.model_dump()
            if self.transform_config is not None
            else {}
        )

        # construct compression (quantization) config
        config_data[QUANTIZATION_CONFIG_NAME] = {
            COMPRESSION_VERSION_NAME: compressed_tensors.__version__,
            QUANTIZATION_METHOD_NAME: DEFAULT_QUANTIZATION_METHOD,
            SPARSITY_CONFIG_NAME: sconfig_data,
            TRANSFORM_CONFIG_NAME: tconfig_data,
            **qconfig_data,
        }

        # write results to config.json file
        with open(config_file_path, "w") as config_file:
            json.dump(config_data, config_file, indent=2, sort_keys=True)

    def _replace_sparsity_weights(self, dense_weight_generator, model: Module):
        """
        Replace the weights of the model with the
        provided dense weights.

        This method iterates over the dense_weight_generator and
        updates the corresponding weights in the model. If a parameter
        name does not exist in the model, it will be skipped.

        :param dense_weight_generator (generator): A generator that yields
            tuples of (name, data), where 'name' is the parameter name and
            'data' is the updated param data
        :param model: The model whose weights are to be updated.
        """
        for name, data in tqdm(dense_weight_generator, desc="Decompressing model"):
            split_name = name.split(".")
            prefix, param_name = ".".join(split_name[:-1]), split_name[-1]
            module = operator.attrgetter(prefix)(model)

            params_device = next(module.parameters()).device
            device = "cpu" if has_offloaded_params(module) else params_device
            delattr(module, param_name)
            requires_grad = data.dtype in (torch.float16, torch.float32, torch.bfloat16)
            param = torch.nn.Parameter(data.to(device), requires_grad=requires_grad)
            register_offload_parameter(module, param_name, param)

    def _replace_weights(
        self, dense_weight_generator, model: Module, load_weight_qparams: bool = True
    ):
        """
        Replace the weights of the model with the
        provided dense weights.

        This method iterates over the dense_weight_generator and
        updates the corresponding weights in the model. If a parameter
        name does not exist in the model, it will be skipped.

        :param dense_weight_generator (generator): A generator that yields
            tuples of (name, data), where 'name' is the parameter name and
            'data' is the updated param data
        :param model: The model whose weights are to be updated.
        """

        for mod_path, data in tqdm(dense_weight_generator, desc="Decompressing model"):
            module = operator.attrgetter(mod_path)(model)

            params_device = next(module.parameters()).device
            device = "cpu" if has_offloaded_params(module) else params_device

            for param_name, param_data in data.items():
                if hasattr(module, param_name):
                    # If compressed, will have an incorrect dtype for transformers >4.49
                    # TODO: we can also just skip initialization of scales/zp if in
                    # decompression in init to be consistent with loading which happens
                    # later as well however, update_data does a good shape check -
                    # should be moved to the compressor

                    if param_name == "weight":
                        delattr(module, param_name)
                        requires_grad = param_data.dtype in (
                            torch.float16,
                            torch.float32,
                            torch.bfloat16,
                        )
                        param = torch.nn.Parameter(
                            param_data.to(device), requires_grad=requires_grad
                        )
                        register_offload_parameter(module, param_name, param)
                    elif load_weight_qparams:
                        # Should already be registered to the correct device for
                        # for scales/zero-points
                        update_parameter_data(module, param_data, param_name)


def map_module_to_scheme(model: Module) -> Dict[str, QuantizationScheme]:
    """
    Returns a dictionary which maps quantized module names to their quantization
    schemes. Only includes modules with weight quantization
    """
    return {
        fix_fsdp_module_name(name): module.quantization_scheme
        for name, module in model.named_modules()
        if (
            hasattr(module, "quantization_scheme")
            and module.quantization_scheme.weights is not None
        )
    }


# HACK: Override the dtype_byte_size function in transformers to support float8 types
# Fix is posted upstream https://github.com/huggingface/transformers/pull/30488
def new_dtype_byte_size(dtype):
    if dtype == torch.bool:
        return 1 / 8
    bit_search = re.search(r"[^\d](\d+)_?", str(dtype))
    if bit_search is None:
        raise ValueError(f"`dtype` is not a valid dtype: {dtype}.")
    bit_size = int(bit_search.groups()[0])
    return bit_size // 8<|MERGE_RESOLUTION|>--- conflicted
+++ resolved
@@ -226,15 +226,7 @@
             sparsity_config=sparsity_config,
             quantization_config=quantization_config,
             transform_config=transform_config,
-<<<<<<< HEAD
-            compression_formats=(
-                [quantization_format]
-                if isinstance(quantization_format, str)
-                else quantization_format
-            ),
-=======
             compression_formats=quantization_format,
->>>>>>> e88e7d4a
         )
 
     @staticmethod
