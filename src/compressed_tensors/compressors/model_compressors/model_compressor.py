# Copyright (c) 2021 - present / Neuralmagic, Inc. All Rights Reserved.
#
# Licensed under the Apache License, Version 2.0 (the "License");
# you may not use this file except in compliance with the License.
# You may obtain a copy of the License at
#
#    http://www.apache.org/licenses/LICENSE-2.0
#
# Unless required by applicable law or agreed to in writing,
# software distributed under the License is distributed on an "AS IS" BASIS,
# WITHOUT WARRANTIES OR CONDITIONS OF ANY KIND, either express or implied.
# See the License for the specific language governing permissions and
# limitations under the License.

import json
import logging
import operator
import os
import re
from copy import deepcopy
from typing import TYPE_CHECKING, Any, Dict, List, Optional, Set, TypeVar, Union

import compressed_tensors
import torch
import transformers
from compressed_tensors.base import (
    COMPRESSION_VERSION_NAME,
    QUANTIZATION_CONFIG_NAME,
    QUANTIZATION_METHOD_NAME,
    SPARSITY_CONFIG_NAME,
    TRANSFORM_CONFIG_NAME,
)
from compressed_tensors.compressors.base import BaseCompressor
from compressed_tensors.compressors.sparse_compressors import DenseCompressor
from compressed_tensors.config import CompressionFormat, SparsityCompressionConfig
from compressed_tensors.quantization import (
    DEFAULT_QUANTIZATION_METHOD,
    QuantizationConfig,
    QuantizationScheme,
    QuantizationStatus,
    apply_quantization_config,
    load_pretrained_quantization_parameters,
)
from compressed_tensors.transform import TransformConfig
from compressed_tensors.utils import (
    align_module_device,
    delete_offload_parameter,
    get_execution_device,
    get_offloaded_device,
    get_safetensors_folder,
    has_offloaded_params,
<<<<<<< HEAD
    merge_names,
    patch_attr,
=======
>>>>>>> d2daa9a0
    register_offload_parameter,
    update_parameter_data,
)
from compressed_tensors.utils.helpers import (
    fix_fsdp_module_name,
    is_compressed_tensors_config,
)
from compressed_tensors.utils.match import match_named_modules
from torch import Tensor
from torch.nn import Module
from tqdm import tqdm
from transformers import AutoConfig
from transformers.file_utils import CONFIG_NAME


if TYPE_CHECKING:
    from compressed_tensors.compressors import BaseQuantizationCompressor


__all__ = ["ModelCompressor", "map_module_to_scheme"]

_LOGGER: logging.Logger = logging.getLogger(__name__)


if TYPE_CHECKING:
    # dummy type if not available from transformers
    CompressedTensorsConfig = TypeVar("CompressedTensorsConfig")


class ModelCompressor:
    """
    Handles compression and decompression of a model with a sparsity config and/or
    quantization config.

    Compression LifeCycle
        - compressor = ModelCompressor.from_pretrained_model(model)
        - compressed_state_dict = compressor.compress(model, state_dict)
            - compressor.quantization_compressor.compress(model, state_dict)
            - compressor.sparsity_compressor.compress(model, state_dict)
        - model.save_pretrained(output_dir, state_dict=compressed_state_dict)
        - compressor.update_config(output_dir)

    Decompression LifeCycle
        - compressor = ModelCompressor.from_pretrained(comp_model_path)
        - model = AutoModel.from_pretrained(comp_model_path)
        - compressor.decompress(comp_model_path, model)
            - compressor.sparsity_compressor.decompress(comp_model_path, model)
            - compressor.quantization_compressor.decompress(comp_model_path, model)

    :param sparsity_config: config specifying sparsity compression parameters
    :param quantization_config: config specifying quantization compression parameters
    """

    sparsity_config: Optional[SparsityCompressionConfig] = None
    quantization_config: Optional[QuantizationConfig] = None
    transform_config: Optional[TransformConfig] = None

    @classmethod
    def from_pretrained(
        cls,
        pretrained_model_name_or_path: str,
        **kwargs,
    ) -> Optional["ModelCompressor"]:
        """
        Given a path to a model config, extract the sparsity and/or quantization
        configs and load a ModelCompressor

        :param pretrained_model_name_or_path: path to model config on disk or HF hub
        :return: compressor for the configs, or None if model is not compressed
        """
        config = AutoConfig.from_pretrained(pretrained_model_name_or_path, **kwargs)
        compression_config = getattr(config, QUANTIZATION_CONFIG_NAME, None)
        return cls.from_compression_config(compression_config)

    @classmethod
    def from_compression_config(
        cls,
        compression_config: Union[Dict[str, Any], "CompressedTensorsConfig"],
    ):
        """
        :param compression_config:
            A compression or quantization config

            The type is one of the following:
            1. A Dict found under either "quantization_config" or "compression_config"
                keys in the config.json
            2. A CompressedTensorsConfig found under key "quantization_config" in HF
                model config
        :return: compressor for the configs, or None if model is not compressed
        """
        if compression_config is None:
            return None

        sparsity_config = cls.parse_sparsity_config(compression_config)
        quantization_config = cls.parse_quantization_config(compression_config)
        # TODO: transform config is not support by CompressedTensorsConfig yet

        if sparsity_config is None and quantization_config is None:
            return None

        if sparsity_config is not None:
            format = sparsity_config.get("format")
            sparsity_config = SparsityCompressionConfig.load_from_registry(
                format, **sparsity_config
            )
        if quantization_config is not None:
            quantization_config = QuantizationConfig.model_validate(quantization_config)

        return cls(
            sparsity_config=sparsity_config, quantization_config=quantization_config
        )

    @classmethod
    def from_pretrained_model(
        cls,
        model: Module,
        sparsity_config: Union[SparsityCompressionConfig, str, None] = None,
        quantization_format: Optional[Union[str, List[str]]] = None,
    ) -> Optional["ModelCompressor"]:
        """
        Given a pytorch model and optional sparsity and/or quantization configs,
        load the appropriate compressors

        :param model: pytorch model to target for compression
        :param sparsity_config: a filled in sparsity config or string corresponding
            to a sparsity compression algorithm
        :param quantization_format: string corresponding to a quantization compression
            algorithm
        :return: compressor for the configs, or None if model is not compressed
        """
        quantization_config = QuantizationConfig.from_pretrained(
            model, format=quantization_format
        )

        # use config passed as argument
        if isinstance(sparsity_config, str):  # we passed in a sparsity format
            sparsity_config = SparsityCompressionConfig.load_from_registry(
                sparsity_config
            )

        # use config attached to model
        transform_config = getattr(model, TRANSFORM_CONFIG_NAME, None)

        if not any((quantization_config, sparsity_config, transform_config)):
            return None

        return cls(
            sparsity_config=sparsity_config,
            quantization_config=quantization_config,
            transform_config=transform_config,
            compression_formats=(
                [quantization_format]
                if isinstance(quantization_format, str)
                else quantization_format
            ),
        )

    @staticmethod
    def parse_sparsity_config(
        compression_config: Union[Dict[str, Any], "CompressedTensorsConfig"],
    ) -> Union[Dict[str, Any], None]:
        """
        Parse sparsity config from quantization/compression config. Sparsity
        config is nested inside q/c config

        :param compression_config: quantization/compression config
        :return: sparsity config
        """
        if compression_config is None:
            return None

        if is_compressed_tensors_config(compression_config):
            s_config = compression_config.sparsity_config
            return s_config.model_dump() if s_config is not None else None

        # explicitly return None if {} in config
        return compression_config.get(SPARSITY_CONFIG_NAME, None) or None

    @staticmethod
    def parse_quantization_config(
        compression_config: Union[Dict[str, Any], "CompressedTensorsConfig"],
    ) -> Union[Dict[str, Any], None]:
        """
        Parse quantization config from quantization/compression config. The
        quantization are all the fields that are not the sparsity config or
        metadata fields

        :param compression_config: quantization/compression config
        :return: quantization config without sparsity config or metadata fields
        """
        if compression_config is None:
            return None

        if is_compressed_tensors_config(compression_config):
            q_config = compression_config.quantization_config
            return q_config.model_dump() if q_config is not None else None

        quantization_config = deepcopy(compression_config)
        quantization_config.pop(SPARSITY_CONFIG_NAME, None)
        quantization_config.pop(TRANSFORM_CONFIG_NAME, None)

        # some fields are required, even if a qconfig is not present
        # pop them off and if nothing remains, then there is no qconfig
        quant_method = quantization_config.pop(QUANTIZATION_METHOD_NAME, None)
        _ = quantization_config.pop(COMPRESSION_VERSION_NAME, None)

        if len(quantization_config) == 0:
            return None

        # replace popped off values
        # note that version is discarded for now
        if quant_method is not None:
            quantization_config[QUANTIZATION_METHOD_NAME] = quant_method

        return quantization_config

    def _fetch_unique_quantization_formats(self) -> List[str]:
        """
        Get all unique compression formats present in a model.
        :return: list of quantization formats
        """
        quantization_formats = []
        for _, scheme in self.quantization_config.config_groups.items():
            if scheme.format is not None and scheme.format not in quantization_formats:
                quantization_formats.append(scheme.format)

        if (
            len(quantization_formats) == 0
            and self.quantization_config.format
            != CompressionFormat.mixed_precision.value
        ):
            quantization_formats.append(self.quantization_config.format)
        return quantization_formats

    def __init__(
        self,
        sparsity_config: Optional[SparsityCompressionConfig] = None,
        quantization_config: Optional[QuantizationConfig] = None,
        transform_config: Optional[TransformConfig] = None,
        compression_formats: Optional[List[str]] = None,
    ):
        self.sparsity_config = sparsity_config
        self.quantization_config = quantization_config
        self.transform_config = transform_config
        self.compression_formats = compression_formats

        self.sparsity_compressor = None
        self.quantization_compressor: Optional[
            Dict[str, Union[BaseQuantizationCompressor, DenseCompressor]]
        ] = None
        # no transform compressor is required

        if sparsity_config is not None:
            self.sparsity_compressor = BaseCompressor.load_from_registry(
                sparsity_config.format, config=sparsity_config
            )

        if quantization_config is not None:
            # If a list of compression_format is not provided, we resolve the
            # relevant quantization formats using the config groups from the config
            # and if those are not defined, we fall-back to the global quantization fmt
            if not self.compression_formats:
                self.compression_formats = self._fetch_unique_quantization_formats()

            self.quantization_compressor = {}
            for format in self.compression_formats:
                self.quantization_compressor[
                    format
                ] = BaseCompressor.load_from_registry(
                    format, config=quantization_config
                )

    # ----- model memory compression/decompression pathways ----- #

    def compress_model(self, model: Module):
        """
        Compress a model in memory. Because the model structure is modified in place,
        this method is more memory-efficient than `self.compress`

        :param model: model containing parameters to compress
        """
        module_to_scheme = map_module_to_scheme(model)
        sparse_compression_targets = [
            module_name
            for module_name, _module in match_named_modules(
                model=model,
                targets=self.sparsity_config.targets if self.sparsity_config else [],
                ignore=self.sparsity_config.ignore if self.sparsity_config else [],
            )
        ]
        for prefix, module in tqdm(
            match_named_modules(
                model,
                [*sparse_compression_targets, *module_to_scheme.keys()],
                warn_on_fail=True,
            ),
            desc="Compressing model",
        ):
            module_device = get_execution_device(module)
            is_meta = module_device.type == "meta"

            exec_device = "meta" if is_meta else "cpu"
            onloading_device = "meta" if is_meta else module_device

            # in the future, support compression on same device
            with align_module_device(module, execution_device=exec_device):
                state_dict = {
                    f"{prefix}.{name}": param
                    for name, param in module.named_parameters(recurse=False)
                }

            # quantization first
            if prefix in module_to_scheme:
                if (
                    not hasattr(module.quantization_scheme, "format")
                    or module.quantization_scheme.format is None
                ):
                    if len(self.compression_formats) > 1:
                        raise ValueError(
                            "Applying multiple compressors without defining "
                            "per module formats is not supported "
                        )
                    format = self.compression_formats[0]
                else:
                    format = module.quantization_scheme.format

                quant_compressor = self.quantization_compressor.get(format)
                state_dict = quant_compressor.compress(
                    state_dict,
                    names_to_scheme=module_to_scheme,
                    show_progress=False,
                    compression_device=exec_device,
                )

            # sparsity second
            if prefix in sparse_compression_targets:
                state_dict = self.sparsity_compressor.compress(
                    state_dict,
                    compression_targets=sparse_compression_targets,
                    show_progress=False,
                )

            # remove any existing parameters
            offload_device = get_offloaded_device(module)
            for name, _ in list(module.named_parameters(recurse=False)):
                delete_offload_parameter(module, name)

            # replace with compressed parameters
            for name, value in state_dict.items():
                name = name.removeprefix(f"{prefix}.")
                value = value.to(onloading_device)
                param = torch.nn.Parameter(value, requires_grad=False)
                register_offload_parameter(module, name, param, offload_device)

            module.quantization_status = QuantizationStatus.COMPRESSED
        # TODO: consider sparse compression to also be compression
        if (
            self.quantization_config is not None
            and self.quantization_config.format != CompressionFormat.dense.value
        ):
            self.quantization_config.quantization_status = QuantizationStatus.COMPRESSED

    def decompress_model(self, model: Module):
        """
        Decompress a model in memory. Because the model structure is modified in place,
        this method does not require loading some compression parameters from disk

        :param model: model containing parameters to compress
        """
        module_to_scheme = map_module_to_scheme(model)
        sparse_compression_targets = [
            module_name
            for module_name, _module in match_named_modules(
                model=model,
                targets=self.sparsity_config.targets if self.sparsity_config else [],
                ignore=self.sparsity_config.ignore if self.sparsity_config else [],
            )
        ]

        for prefix, module in tqdm(
            match_named_modules(
                model,
                [*sparse_compression_targets, *module_to_scheme.keys()],
                warn_on_fail=True,
            ),
            desc="Decompressing model",
        ):
            # in the future, support decompression on same device
            with align_module_device(module, execution_device="cpu"):
                state_dict = {
                    f"{prefix}.{name}": param
                    for name, param in module.named_parameters(recurse=False)
                }

            # sparsity first
            if prefix in sparse_compression_targets:
                # sparse_compression_targets are automatically inferred by this fn
                generator = self.sparsity_compressor.decompress_from_state_dict(
                    state_dict,
                )
                # generates (param_path, param_val)
                # of compressed and unused params
                state_dict = {key: value for key, value in generator}

            # quantization second
            if prefix in module_to_scheme:
                if (
                    not hasattr(module.quantization_scheme, "format")
                    or module.quantization_scheme.format is None
                ):
                    if len(self.compression_formats) > 1:
                        raise ValueError(
                            "Applying multiple compressors without defining "
                            "per module formats is not supported "
                        )
                    format = self.compression_formats[0]
                else:
                    format = module.quantization_scheme.format
                quant_compressor = self.quantization_compressor.get(format)
                state_dict = quant_compressor.decompress_module_from_state_dict(
                    prefix,
                    state_dict,
                    scheme=module_to_scheme[prefix],
                )

            # remove any existing parameters
            exec_device = get_execution_device(module)
            offload_device = get_offloaded_device(module)
            for name, _ in list(module.named_parameters(recurse=False)):
                delete_offload_parameter(module, name)

            # replace with decompressed parameters
            for name, value in state_dict.items():
                name = name.removeprefix(f"{prefix}.")
                value = value.to(exec_device)
                param = torch.nn.Parameter(value, requires_grad=False)
                register_offload_parameter(module, name, param, offload_device)

            module.quantization_status = QuantizationStatus.FROZEN

    # ----- state dict compression pathways ----- #

    def compress(
        self,
        model: Module,
        state_dict: Optional[Dict[str, Tensor]] = None,
        show_progress: bool = False,
    ) -> Dict[str, Tensor]:
        """
        Compresses a dense state dict or model with sparsity and/or quantization

        :param model: uncompressed model to compress
        :param state_dict: optional uncompressed state_dict to insert into model
        :return: compressed state dict
        """

        if state_dict is None:
            state_dict = model.state_dict()

        if self.quantization_compressor is not None:
            module_to_scheme = map_module_to_scheme(model)
            # Note - compress only supports one compression format atm
            quant_compressor = next(iter(self.quantization_compressor.values()))
            state_dict = quant_compressor.compress(
                state_dict,
                names_to_scheme=module_to_scheme,
                show_progress=show_progress,
            )

            # TODO: consider sparse compression to also be compression
            if self.quantization_config.format != CompressionFormat.dense.value:
                self.quantization_config.quantization_status = (
                    QuantizationStatus.COMPRESSED
                )

        if self.sparsity_compressor is not None:
            sparse_compression_targets: Set[str] = {
                module_name
                for module_name, _module in match_named_modules(
                    model=model,
                    targets=self.sparsity_config.targets,
                    ignore=self.sparsity_config.ignore,
                )
            }
            state_dict = self.sparsity_compressor.compress(
                state_dict,
                compression_targets=sparse_compression_targets,
                show_progress=show_progress,
            )

        # HACK: Override the dtype_byte_size function in transformers to
        # support float8 types. Fix is posted upstream
        # https://github.com/huggingface/transformers/pull/30488
        transformers.modeling_utils.dtype_byte_size = new_dtype_byte_size

        return state_dict

    # ----- disk decompression pathways ----- #

    def decompress(self, model_path: str, model: Module):
        """
        Overwrites the weights in model with weights decompressed from model_path

        :param model_path: path to compressed weights
        :param model: pytorch model to load decompressed weights into

        Note: decompress makes use of both _replace_sparsity_weights and
        _replace_weights. The variations in these methods are a result of the subtle
        variations between the sparsity and quantization compressors. Specifically,
        quantization compressors return not just the decompressed weight, but the
        quantization parameters (e.g scales, zero_point) whereas sparsity compressors
        only return the decompressed weight.

        """
        model_path = get_safetensors_folder(model_path)
        sparse_decompressed = False
        quant_compressor = (
            next(iter(self.quantization_compressor.values()))
            if self.quantization_compressor is not None
            else None
        )

        if (
            self.sparsity_compressor is not None
            and self.sparsity_config.format != CompressionFormat.dense.value
        ):
            # note - decompress only supports one compressor atm
            params_to_ignore = None
            if quant_compressor is not None:
                params_to_ignore = quant_compressor.compression_param_names
            # Sparse decompression is applied on the model_path
            # The compressor will try and load any quantization parameters as well
            # params_to_skip_load will skip over quantization params from being loaded
            dense_gen = self.sparsity_compressor.decompress(
                model_path, params_to_skip_load=params_to_ignore
            )
            self._replace_sparsity_weights(dense_gen, model)
            setattr(model, SPARSITY_CONFIG_NAME, self.sparsity_compressor.config)
            sparse_decompressed = True

        if quant_compressor is not None:
            # Temporarily set quantization status to FROZEN to prevent
            # quantization during apply_quantization_config. This ensures
            # that the dtypes of the weights are not unintentionally updated.
            # The status is restored after quantization params are loaded.

            with patch_attr(
                self.quantization_config,
                "quantization_status",
                QuantizationStatus.FROZEN,
            ):
                apply_quantization_config(model, self.quantization_config)
                names_to_scheme: Set[QuantizationScheme] = {
                    name: getattr(module, "quantization_scheme")
                    for name, module in model.named_modules()
                    if getattr(module, "quantization_scheme", None) is not None
                }
                # Load activation scales/zp or any other quantization parameters
                # Conditionally load the weight quantization parameters if we have a
                # dense compressor or if a sparsity compressor has already been applied
                load_weight_qparams = sparse_decompressed or isinstance(
                    quant_compressor, DenseCompressor
                )
                load_pretrained_quantization_parameters(
                    model,
                    model_path,
                    # TODO: all weight quantization params will be moved to the
                    # compressor in a follow-up including initialization
                    load_weight_qparams=load_weight_qparams,
                )
            model_path_or_state_dict = (
                model.state_dict() if sparse_decompressed else model_path
            )

            dense_gen = quant_compressor.decompress(
                model_path_or_state_dict, names_to_scheme=names_to_scheme
            )
            # TODO: all weight quantization params will be moved to the compressor
            # to prevent duplicate parameter updates in update_parameter_data
            self._replace_weights(
                dense_gen, model, load_weight_qparams=not load_weight_qparams
            )

            def freeze_quantization_status(module):
                module.quantization_status = QuantizationStatus.FROZEN

            model.apply(freeze_quantization_status)
            setattr(model, QUANTIZATION_CONFIG_NAME, self.quantization_config)

    def update_config(self, save_directory: str):
        """
        Update the model config located at save_directory with compression configs
        for sparsity and/or quantization

        :param save_directory: path to a folder containing a HF model config
        """
        # this check is also done in `from_pretrained_model`,
        # but not in `from_pretrained`` or `from_compression_config``
        if not any(
            (self.quantization_config, self.sparsity_config, self.transform_config)
        ):
            return

        # write to config.json file, regardless of whether it exists already
        # overwrite previous config and version if already existing
        config_file_path = os.path.join(save_directory, CONFIG_NAME)
        if os.path.exists(config_file_path):
            with open(config_file_path, "r") as file:
                config_data = json.load(file)
        else:
            config_data = {}

        # serialize configs into json
        qconfig_data = (
            self.quantization_config.model_dump(exclude=["quant_method"])
            if self.quantization_config is not None
            else {}
        )
        sconfig_data = (
            self.sparsity_config.model_dump()
            if self.sparsity_config is not None
            else {}
        )
        tconfig_data = (
            self.transform_config.model_dump()
            if self.transform_config is not None
            else {}
        )

        # construct compression (quantization) config
        config_data[QUANTIZATION_CONFIG_NAME] = {
            COMPRESSION_VERSION_NAME: compressed_tensors.__version__,
            QUANTIZATION_METHOD_NAME: DEFAULT_QUANTIZATION_METHOD,
            SPARSITY_CONFIG_NAME: sconfig_data,
            TRANSFORM_CONFIG_NAME: tconfig_data,
            **qconfig_data,
        }

        # write results to config.json file
        with open(config_file_path, "w") as config_file:
            json.dump(config_data, config_file, indent=2, sort_keys=True)

    def _replace_sparsity_weights(self, dense_weight_generator, model: Module):
        """
        Replace the weights of the model with the
        provided dense weights.

        This method iterates over the dense_weight_generator and
        updates the corresponding weights in the model. If a parameter
        name does not exist in the model, it will be skipped.

        :param dense_weight_generator (generator): A generator that yields
            tuples of (name, data), where 'name' is the parameter name and
            'data' is the updated param data
        :param model: The model whose weights are to be updated.
        """
        for name, data in tqdm(dense_weight_generator, desc="Decompressing model"):
            split_name = name.split(".")
            prefix, param_name = ".".join(split_name[:-1]), split_name[-1]
            module = operator.attrgetter(prefix)(model)

            params_device = next(module.parameters()).device
            device = "cpu" if has_offloaded_params(module) else params_device
            delattr(module, param_name)
            requires_grad = data.dtype in (torch.float16, torch.float32, torch.bfloat16)
            param = torch.nn.Parameter(data.to(device), requires_grad=requires_grad)
            register_offload_parameter(module, param_name, param)

    def _replace_weights(
        self, dense_weight_generator, model: Module, load_weight_qparams: bool = True
    ):
        """
        Replace the weights of the model with the
        provided dense weights.

        This method iterates over the dense_weight_generator and
        updates the corresponding weights in the model. If a parameter
        name does not exist in the model, it will be skipped.

        :param dense_weight_generator (generator): A generator that yields
            tuples of (name, data), where 'name' is the parameter name and
            'data' is the updated param data
        :param model: The model whose weights are to be updated.
        """

        for mod_path, data in tqdm(dense_weight_generator, desc="Decompressing model"):
            module = operator.attrgetter(mod_path)(model)

            params_device = next(module.parameters()).device
            device = "cpu" if has_offloaded_params(module) else params_device

            for param_name, param_data in data.items():
                if hasattr(module, param_name):
                    # If compressed, will have an incorrect dtype for transformers >4.49
                    # TODO: we can also just skip initialization of scales/zp if in
                    # decompression in init to be consistent with loading which happens
                    # later as well however, update_data does a good shape check -
                    # should be moved to the compressor

                    if param_name == "weight":
                        delattr(module, param_name)
                        requires_grad = param_data.dtype in (
                            torch.float16,
                            torch.float32,
                            torch.bfloat16,
                        )
                        param = torch.nn.Parameter(
                            param_data.to(device), requires_grad=requires_grad
                        )
                        register_offload_parameter(module, param_name, param)
                    elif load_weight_qparams:
                        # Should already be registered to the correct device for
                        # for scales/zero-points
                        update_parameter_data(module, param_data, param_name)


def map_module_to_scheme(model: Module) -> Dict[str, QuantizationScheme]:
    """
    Returns a dictionary which maps quantized module names to their quantization
    schemes. Only includes modules with weight quantization
    """
    return {
        fix_fsdp_module_name(name): module.quantization_scheme
        for name, module in model.named_modules()
        if (
            hasattr(module, "quantization_scheme")
            and module.quantization_scheme.weights is not None
        )
    }


# HACK: Override the dtype_byte_size function in transformers to support float8 types
# Fix is posted upstream https://github.com/huggingface/transformers/pull/30488
def new_dtype_byte_size(dtype):
    if dtype == torch.bool:
        return 1 / 8
    bit_search = re.search(r"[^\d](\d+)_?", str(dtype))
    if bit_search is None:
        raise ValueError(f"`dtype` is not a valid dtype: {dtype}.")
    bit_size = int(bit_search.groups()[0])
    return bit_size // 8<|MERGE_RESOLUTION|>--- conflicted
+++ resolved
@@ -49,11 +49,7 @@
     get_offloaded_device,
     get_safetensors_folder,
     has_offloaded_params,
-<<<<<<< HEAD
-    merge_names,
     patch_attr,
-=======
->>>>>>> d2daa9a0
     register_offload_parameter,
     update_parameter_data,
 )
@@ -320,10 +316,10 @@
 
             self.quantization_compressor = {}
             for format in self.compression_formats:
-                self.quantization_compressor[
-                    format
-                ] = BaseCompressor.load_from_registry(
-                    format, config=quantization_config
+                self.quantization_compressor[format] = (
+                    BaseCompressor.load_from_registry(
+                        format, config=quantization_config
+                    )
                 )
 
     # ----- model memory compression/decompression pathways ----- #
