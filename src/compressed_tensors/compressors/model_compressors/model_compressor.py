# Copyright (c) 2021 - present / Neuralmagic, Inc. All Rights Reserved.
#
# Licensed under the Apache License, Version 2.0 (the "License");
# you may not use this file except in compliance with the License.
# You may obtain a copy of the License at
#
#    http://www.apache.org/licenses/LICENSE-2.0
#
# Unless required by applicable law or agreed to in writing,
# software distributed under the License is distributed on an "AS IS" BASIS,
# WITHOUT WARRANTIES OR CONDITIONS OF ANY KIND, either express or implied.
# See the License for the specific language governing permissions and
# limitations under the License.

import json
import logging
import operator
import os
import re
from contextlib import contextmanager
from copy import deepcopy
from typing import TYPE_CHECKING, Any, Dict, List, Optional, Set, TypeVar, Union

import compressed_tensors
import torch
import transformers
from compressed_tensors.base import (
    COMPRESSION_VERSION_NAME,
    QUANTIZATION_CONFIG_NAME,
    QUANTIZATION_METHOD_NAME,
    SPARSITY_CONFIG_NAME,
)
from compressed_tensors.compressors.base import BaseCompressor
from compressed_tensors.compressors.sparse_compressors import DenseCompressor
from compressed_tensors.config import CompressionFormat, SparsityCompressionConfig
from compressed_tensors.quantization import (
    DEFAULT_QUANTIZATION_METHOD,
    QuantizationConfig,
    QuantizationScheme,
    QuantizationStatus,
    apply_quantization_config,
    load_pretrained_quantization_parameters,
)
from compressed_tensors.quantization.lifecycle import expand_target_names
from compressed_tensors.quantization.utils import is_module_quantized
from compressed_tensors.utils import (
    align_module_device,
    delete_offload_parameter,
    get_execution_device,
    get_offloaded_device,
    get_safetensors_folder,
    has_offloaded_params,
    merge_names,
    register_offload_parameter,
    update_parameter_data,
)
from compressed_tensors.utils.helpers import (
    fix_fsdp_module_name,
    is_compressed_tensors_config,
)
from torch import Tensor
from torch.nn import Module
from tqdm import tqdm
from transformers import AutoConfig
from transformers.file_utils import CONFIG_NAME


if TYPE_CHECKING:
    from compressed_tensors.compressors import BaseQuantizationCompressor


__all__ = ["ModelCompressor", "map_module_to_scheme"]

_LOGGER: logging.Logger = logging.getLogger(__name__)


if TYPE_CHECKING:
    # dummy type if not available from transformers
    CompressedTensorsConfig = TypeVar("CompressedTensorsConfig")


class ModelCompressor:
    """
    Handles compression and decompression of a model with a sparsity config and/or
    quantization config.

    Compression LifeCycle
        - compressor = ModelCompressor.from_pretrained_model(model)
        - compressed_state_dict = compressor.compress(model, state_dict)
            - compressor.quantization_compressor.compress(model, state_dict)
            - compressor.sparsity_compressor.compress(model, state_dict)
        - model.save_pretrained(output_dir, state_dict=compressed_state_dict)
        - compressor.update_config(output_dir)

    Decompression LifeCycle
        - compressor = ModelCompressor.from_pretrained(comp_model_path)
        - model = AutoModel.from_pretrained(comp_model_path)
        - compressor.decompress(comp_model_path, model)
            - compressor.sparsity_compressor.decompress(comp_model_path, model)
            - compressor.quantization_compressor.decompress(comp_model_path, model)

    :param sparsity_config: config specifying sparsity compression parameters
    :param quantization_config: config specifying quantization compression parameters
    """

    sparsity_config: Optional[SparsityCompressionConfig] = None
    quantization_config: Optional[QuantizationConfig] = None

    @classmethod
    def from_pretrained(
        cls,
        pretrained_model_name_or_path: str,
        **kwargs,
    ) -> Optional["ModelCompressor"]:
        """
        Given a path to a model config, extract the sparsity and/or quantization
        configs and load a ModelCompressor

        :param pretrained_model_name_or_path: path to model config on disk or HF hub
        :return: compressor for the configs, or None if model is not compressed
        """
        config = AutoConfig.from_pretrained(pretrained_model_name_or_path, **kwargs)
        compression_config = getattr(config, QUANTIZATION_CONFIG_NAME, None)
        return cls.from_compression_config(compression_config)

    @classmethod
    def from_compression_config(
        cls,
        compression_config: Union[Dict[str, Any], "CompressedTensorsConfig"],
    ):
        """
        :param compression_config:
            A compression or quantization config

            The type is one of the following:
            1. A Dict found under either "quantization_config" or "compression_config"
                keys in the config.json
            2. A CompressedTensorsConfig found under key "quantization_config" in HF
                model config
        :return: compressor for the configs, or None if model is not compressed
        """
        if compression_config is None:
            return None

        sparsity_config = cls.parse_sparsity_config(compression_config)
        quantization_config = cls.parse_quantization_config(compression_config)
        if sparsity_config is None and quantization_config is None:
            return None

        if sparsity_config is not None:
            format = sparsity_config.get("format")
            sparsity_config = SparsityCompressionConfig.load_from_registry(
                format, **sparsity_config
            )
        if quantization_config is not None:
            quantization_config = QuantizationConfig.model_validate(quantization_config)

        return cls(
            sparsity_config=sparsity_config, quantization_config=quantization_config
        )

    @classmethod
    def from_pretrained_model(
        cls,
        model: Module,
        sparsity_config: Union[SparsityCompressionConfig, str, None] = None,
        quantization_format: Optional[str] = None,
    ) -> Optional["ModelCompressor"]:
        """
        Given a pytorch model and optional sparsity and/or quantization configs,
        load the appropriate compressors

        :param model: pytorch model to target for compression
        :param sparsity_config: a filled in sparsity config or string corresponding
            to a sparsity compression algorithm
        :param quantization_format: string corresponding to a quantization compression
            algorithm
        :return: compressor for the configs, or None if model is not compressed
        """
        quantization_config = QuantizationConfig.from_pretrained(
            model, format=quantization_format
        )

        if isinstance(sparsity_config, str):  # we passed in a sparsity format
            sparsity_config = SparsityCompressionConfig.load_from_registry(
                sparsity_config
            )

        if sparsity_config is None and quantization_config is None:
            return None

        return cls(
            sparsity_config=sparsity_config, quantization_config=quantization_config
        )

    @staticmethod
    def parse_sparsity_config(
        compression_config: Union[Dict[str, Any], "CompressedTensorsConfig"]
    ) -> Union[Dict[str, Any], None]:
        """
        Parse sparsity config from quantization/compression config. Sparsity
        config is nested inside q/c config

        :param compression_config: quantization/compression config
        :return: sparsity config
        """
        if compression_config is None:
            return None

        if is_compressed_tensors_config(compression_config):
            s_config = compression_config.sparsity_config
            return s_config.model_dump() if s_config is not None else None

        return compression_config.get(SPARSITY_CONFIG_NAME, None)

    @staticmethod
    def parse_quantization_config(
        compression_config: Union[Dict[str, Any], "CompressedTensorsConfig"]
    ) -> Union[Dict[str, Any], None]:
        """
        Parse quantization config from quantization/compression config. The
        quantization are all the fields that are not the sparsity config or
        metadata fields

        :param compression_config: quantization/compression config
        :return: quantization config without sparsity config or metadata fields
        """
        if compression_config is None:
            return None

        if is_compressed_tensors_config(compression_config):
            q_config = compression_config.quantization_config
            return q_config.model_dump() if q_config is not None else None

        quantization_config = deepcopy(compression_config)
        quantization_config.pop(SPARSITY_CONFIG_NAME, None)

        # some fields are required, even if a qconfig is not present
        # pop them off and if nothing remains, then there is no qconfig
        quant_method = quantization_config.pop(QUANTIZATION_METHOD_NAME, None)
        _ = quantization_config.pop(COMPRESSION_VERSION_NAME, None)

        if len(quantization_config) == 0:
            return None

        # replace popped off values
        # note that version is discarded for now
        if quant_method is not None:
            quantization_config[QUANTIZATION_METHOD_NAME] = quant_method

        return quantization_config

    def __init__(
        self,
        sparsity_config: Optional[SparsityCompressionConfig] = None,
        quantization_config: Optional[QuantizationConfig] = None,
    ):
        self.sparsity_config = sparsity_config
        self.quantization_config = quantization_config
        self.sparsity_compressor = None
        self.quantization_compressor: Optional[
            Union[BaseQuantizationCompressor, DenseCompressor]
        ] = None

        if sparsity_config is not None:
            self.sparsity_compressor = BaseCompressor.load_from_registry(
                sparsity_config.format, config=sparsity_config
            )
        if quantization_config is not None:
            self.quantization_compressor = BaseCompressor.load_from_registry(
                quantization_config.format, config=quantization_config
            )

    # ----- used by hf quantizer ----- #

    def get_missing_module_keys(self, model: Module) -> List[str]:
        """
        Identifies the expected missing weight keys in the compressed state_dict.

        When a model undergoes sparsity or quantization compression, certain
        weight tensors may be absent from the checkpoint by virtue of compression.
        This function determines which weight keys are missing based on the
        applied compression techniques.

        :param model: The PyTorch model to check for missing keys.
        :return: A list of missing keys expected in the compressed state_dict.
        """
        missing_keys = set()

        # Determine missing keys due to sparsity compression
        if (
            self.sparsity_compressor
            and self.sparsity_config.format != CompressionFormat.dense.value
        ):
            sparse_targets = expand_target_names(
                model=model,
                targets=self.sparsity_config.targets,
                ignore=self.sparsity_config.ignore,
            )
            missing_keys.update(
                merge_names(target, "weight") for target in sparse_targets
            )

        # Determine missing keys due to pack quantization
        if (
            self.quantization_compressor
            and self.quantization_config.format
            == CompressionFormat.pack_quantized.value
        ):
            for scheme in self.quantization_config.config_groups.values():
                quant_targets = expand_target_names(
                    model=model,
                    targets=scheme.targets,
                    ignore=self.quantization_config.ignore,
                )
                missing_keys.update(
                    merge_names(target, "weight") for target in quant_targets
                )

        return list(missing_keys)

    def get_unexpected_file_keys(self, model: Module) -> List[str]:
        """
        Identifies extra keys introduced by the compression process in the
        compressed state_dict that are not expected by the model graph.

        During sparsity or quantization compression, additional metadata or
        auxiliary parameters may be stored in the checkpoint, which do not
        correspond to any parameter in the original model. These keys are
        typically introduced to support the reconstruction of compressed weights.

        For example, Sparse24Bitmask compression may introduce keys such as
        'compressed', 'bitmask', and 'shape' in the checkpoint, which are
        not part of the original model parameters.

        :param model: The PyTorch model to check for unexpected keys.
        :return: A list of extra keys introduced by the compression process
                that are not expected by the model.
        """

        unexpected_keys = set()

        # Identify unexpected keys from sparsity compression
        if (
            self.sparsity_compressor
            and self.sparsity_config.format != CompressionFormat.dense.value
        ):
            sparse_targets: Set[str] = expand_target_names(
                model=model,
                targets=self.sparsity_config.targets,
                ignore=self.sparsity_config.ignore,
            )
            unexpected_keys.update(
                merge_names(target, param)
                for target in sparse_targets
                for param in self.sparsity_compressor.compression_param_names
            )

        # Identify unexpected keys from quantization compression
        if self.quantization_compressor:
            for scheme in self.quantization_config.config_groups.values():
                quant_targets: Set[str] = expand_target_names(
                    model=model,
                    targets=scheme.targets,
                    ignore=self.quantization_config.ignore,
                )
                unexpected_keys.update(
                    merge_names(target, param)
                    for target in quant_targets
                    for param in self.quantization_compressor.compression_param_names
                    if param != "weight"
                )

        return list(unexpected_keys)

    # ----- model memory compression/decompression pathways ----- #

    def compress_model(self, model: Module):
        """
        Compress a model in memory. Because the model structure is modified in place,
        this method is more memory-efficient than `self.compress`

        :param model: model containing parameters to compress
        """
        module_to_scheme = map_module_to_scheme(model)
        sparse_compression_targets: Set[str] = expand_target_names(
            model=model,
            targets=self.sparsity_config.targets if self.sparsity_config else [],
            ignore=self.sparsity_config.ignore if self.sparsity_config else [],
        )

        for prefix, module in tqdm(model.named_modules(), desc="Compressing model"):

            if prefix in module_to_scheme or prefix in sparse_compression_targets:
<<<<<<< HEAD
                module_device = get_execution_device(module).type
                is_meta = module_device == "meta"
=======
                module_device = get_execution_device(module)
                is_meta = module_device.type == "meta"
>>>>>>> 180226b9

                exec_device = "meta" if is_meta else "cpu"
                onloading_device = "meta" if is_meta else module_device

                # in the future, support compression on same device
                with align_module_device(module, execution_device=exec_device):
                    state_dict = module.state_dict(prefix=f"{prefix}.")

                # quantization first
                if prefix in module_to_scheme:
                    state_dict = self.quantization_compressor.compress(
                        state_dict,
                        names_to_scheme=module_to_scheme,
                        show_progress=False,
                        compression_device=exec_device,
                    )

                # sparsity second
                if prefix in sparse_compression_targets:
                    state_dict = self.sparsity_compressor.compress(
                        state_dict,
                        compression_targets=sparse_compression_targets,
                        show_progress=False,
                    )

                # remove any existing parameters
                offload_device = get_offloaded_device(module)
                for name, _ in list(module.named_parameters()):
                    delete_offload_parameter(module, name)

                # replace with compressed parameters
                for name, value in state_dict.items():
                    name = name.removeprefix(f"{prefix}.")
                    value = value.to(onloading_device)
                    param = torch.nn.Parameter(value, requires_grad=False)
                    register_offload_parameter(module, name, param, offload_device)

                module.quantization_status = QuantizationStatus.COMPRESSED

        # TODO: consider sparse compression to also be compression
        if (
            self.quantization_config is not None
            and self.quantization_config.format != CompressionFormat.dense.value
        ):
            self.quantization_config.quantization_status = QuantizationStatus.COMPRESSED

    def decompress_model(self, model: Module):
        """
        Decompress a model in memory. Because the model structure is modified in place,
        this method does not require loading some compression parameters from disk

        :param model: model containing parameters to compress
        """
        module_to_scheme = map_module_to_scheme(model)
        sparse_compression_targets: Set[str] = expand_target_names(
            model=model,
            targets=self.sparsity_config.targets if self.sparsity_config else [],
            ignore=self.sparsity_config.ignore if self.sparsity_config else [],
        )

        for prefix, module in tqdm(model.named_modules(), desc="Decompressing model"):
            if prefix in module_to_scheme or prefix in sparse_compression_targets:
                # in the future, support decompression on same device
                with align_module_device(module, execution_device="cpu"):
                    state_dict = module.state_dict(prefix=f"{prefix}.")

                # sparsity first
                if prefix in sparse_compression_targets:
                    # sparse_compression_targets are automatically inferred by this fn
                    generator = self.sparsity_compressor.decompress_from_state_dict(
                        state_dict,
                    )
                    # generates (param_path, param_val)
                    # of compressed and unused params
                    state_dict = {key: value for key, value in generator}

                # quantization second
                if prefix in module_to_scheme:
                    state_dict = (
                        self.quantization_compressor.decompress_module_from_state_dict(
                            prefix,
                            state_dict,
                            scheme=module_to_scheme[prefix],
                        )
                    )

                # remove any existing parameters
                exec_device = get_execution_device(module)
                offload_device = get_offloaded_device(module)
                for name, _ in list(module.named_parameters()):
                    delete_offload_parameter(module, name)

                # replace with decompressed parameters
                for name, value in state_dict.items():
                    name = name.removeprefix(f"{prefix}.")
                    value = value.to(exec_device)
                    param = torch.nn.Parameter(value, requires_grad=False)
                    register_offload_parameter(module, name, param, offload_device)

                module.quantization_status = QuantizationStatus.FROZEN

    # ----- state dict compression pathways ----- #

    def compress(
        self,
        model: Module,
        state_dict: Optional[Dict[str, Tensor]] = None,
        show_progress: bool = False,
    ) -> Dict[str, Tensor]:
        """
        Compresses a dense state dict or model with sparsity and/or quantization

        :param model: uncompressed model to compress
        :param state_dict: optional uncompressed state_dict to insert into model
        :return: compressed state dict
        """

        if state_dict is None:
            state_dict = model.state_dict()

        if self.quantization_compressor is not None:
            module_to_scheme = map_module_to_scheme(model)
            state_dict = self.quantization_compressor.compress(
                state_dict,
                names_to_scheme=module_to_scheme,
                show_progress=show_progress,
            )

            # TODO: consider sparse compression to also be compression
            if self.quantization_config.format != CompressionFormat.dense.value:
                self.quantization_config.quantization_status = (
                    QuantizationStatus.COMPRESSED
                )

        if self.sparsity_compressor is not None:
            sparse_compression_targets: Set[str] = expand_target_names(
                model=model,
                targets=self.sparsity_config.targets,
                ignore=self.sparsity_config.ignore,
            )
            state_dict = self.sparsity_compressor.compress(
                state_dict,
                compression_targets=sparse_compression_targets,
                show_progress=show_progress,
            )

        # HACK: Override the dtype_byte_size function in transformers to
        # support float8 types. Fix is posted upstream
        # https://github.com/huggingface/transformers/pull/30488
        transformers.modeling_utils.dtype_byte_size = new_dtype_byte_size

        return state_dict

    # ----- disk decompression pathways ----- #

    def decompress(self, model_path: str, model: Module):
        """
        Overwrites the weights in model with weights decompressed from model_path

        :param model_path: path to compressed weights
        :param model: pytorch model to load decompressed weights into

        Note: decompress makes use of both _replace_sparsity_weights and _replace_weights
        The variations in these methods are a result of the subtle variations between the sparsity
        and quantization compressors. Specifically, quantization compressors return not just the
        decompressed weight, but the quantization parameters (e.g scales, zero_point) whereas sparsity
        compressors only return the decompressed weight.

        """
        model_path = get_safetensors_folder(model_path)
        sparse_decompressed = False

        if (
            self.sparsity_compressor is not None
            and self.sparsity_config.format != CompressionFormat.dense.value
        ):
            params_to_ignore = None
            if self.quantization_compressor is not None:
                params_to_ignore = self.quantization_compressor.compression_param_names
            # Sparse decompression is applied on the model_path
            # The compressor will try and load any quantization parameters as well
            # params_to_skip_load will skip over quantization params from being loaded
            dense_gen = self.sparsity_compressor.decompress(
                model_path, params_to_skip_load=params_to_ignore
            )
            self._replace_sparsity_weights(dense_gen, model)
            setattr(model, SPARSITY_CONFIG_NAME, self.sparsity_compressor.config)
            sparse_decompressed = True

        if self.quantization_compressor is not None:
            # Temporarily set quantization status to FROZEN to prevent
            # quantization during apply_quantization_config. This ensures
            # that the dtypes of the weights are not unintentionally updated.
            # The status is restored after quantization params are loaded.

            with override_quantization_status(
                self.quantization_config, QuantizationStatus.FROZEN
            ):

                names_to_scheme = apply_quantization_config(
                    model, self.quantization_config
                )
                # Load activation scales/zp or any other quantization parameters
                # Conditionally load the weight quantization parameters if we have a dense compressor
                # Or if a sparsity compressor has already been applied
                load_pretrained_quantization_parameters(
                    model,
                    model_path,
                    # TODO: all weight quantization params will be moved to the compressor in a follow-up
                    # including initialization
                    load_weight_quantization=(
                        sparse_decompressed
                        or isinstance(self.quantization_compressor, DenseCompressor)
                    ),
                )

            model_path_or_state_dict = (
                model.state_dict() if sparse_decompressed else model_path
            )

            dense_gen = self.quantization_compressor.decompress(
                model_path_or_state_dict, names_to_scheme=names_to_scheme
            )
            # TODO: all weight quantization params will be moved to the compressor
            # to prevent duplicate parameter updates in update_parameter_data
            self._replace_weights(dense_gen, model)

            def freeze_quantization_status(module):
                module.quantization_status = QuantizationStatus.FROZEN

            model.apply(freeze_quantization_status)
            setattr(model, QUANTIZATION_CONFIG_NAME, self.quantization_config)

    def update_config(self, save_directory: str):
        """
        Update the model config located at save_directory with compression configs
        for sparsity and/or quantization

        :param save_directory: path to a folder containing a HF model config
        """
        if self.quantization_config is None and self.sparsity_config is None:
            return

        config_file_path = os.path.join(save_directory, CONFIG_NAME)
        if not os.path.exists(config_file_path):
            _LOGGER.warning(
                f"Could not find a valid model config file in "
                f"{save_directory}. Compression config will not be saved."
            )
            return

        with open(config_file_path, "r") as config_file:
            config_data = json.load(config_file)

        # required metadata whenever a quantization or sparsity config is present
        # overwrite previous config and version if already existing
        config_data[QUANTIZATION_CONFIG_NAME] = {}
        config_data[QUANTIZATION_CONFIG_NAME][
            COMPRESSION_VERSION_NAME
        ] = compressed_tensors.__version__
        if self.quantization_config is not None:
            self.quantization_config.quant_method = DEFAULT_QUANTIZATION_METHOD
        else:
            config_data[QUANTIZATION_CONFIG_NAME][
                QUANTIZATION_METHOD_NAME
            ] = DEFAULT_QUANTIZATION_METHOD

        # quantization and sparsity configs
        if self.quantization_config is not None:
            quant_config_data = self.quantization_config.model_dump()
            config_data[QUANTIZATION_CONFIG_NAME] = quant_config_data
        if self.sparsity_config is not None:
            sparsity_config_data = self.sparsity_config.model_dump()
            config_data[QUANTIZATION_CONFIG_NAME][
                SPARSITY_CONFIG_NAME
            ] = sparsity_config_data

        with open(config_file_path, "w") as config_file:
            json.dump(config_data, config_file, indent=2, sort_keys=True)

    def _replace_sparsity_weights(self, dense_weight_generator, model: Module):
        """
        Replace the weights of the model with the
        provided dense weights.

        This method iterates over the dense_weight_generator and
        updates the corresponding weights in the model. If a parameter
        name does not exist in the model, it will be skipped.

        :param dense_weight_generator (generator): A generator that yields
            tuples of (name, data), where 'name' is the parameter name and
            'data' is the updated param data
        :param model: The model whose weights are to be updated.
        """
        for name, data in tqdm(dense_weight_generator, desc="Decompressing model"):

            split_name = name.split(".")
            prefix, param_name = ".".join(split_name[:-1]), split_name[-1]
            module = operator.attrgetter(prefix)(model)

            params_device = next(module.parameters()).device
            device = "cpu" if has_offloaded_params(module) else params_device
            delattr(module, param_name)
            requires_grad = data.dtype in (torch.float16, torch.float32, torch.bfloat16)
            param = torch.nn.Parameter(data.to(device), requires_grad=requires_grad)
            register_offload_parameter(module, param_name, param)

    def _replace_weights(self, dense_weight_generator, model: Module):
        """
        Replace the weights of the model with the
        provided dense weights.

        This method iterates over the dense_weight_generator and
        updates the corresponding weights in the model. If a parameter
        name does not exist in the model, it will be skipped.

        :param dense_weight_generator (generator): A generator that yields
            tuples of (name, data), where 'name' is the parameter name and
            'data' is the updated param data
        :param model: The model whose weights are to be updated.
        """

        for mod_path, data in tqdm(dense_weight_generator, desc="Decompressing model"):
            module = operator.attrgetter(mod_path)(model)

            params_device = next(module.parameters()).device
            device = "cpu" if has_offloaded_params(module) else params_device

            for param_name, param_data in data.items():
                if hasattr(module, param_name):
                    # If compressed, will have an incorrect dtype for transformers >4.49
                    # TODO: we can also just skip initialization of scales/zp if in decompression in init
                    # to be consistent with loading which happens later as well
                    # however, update_data does a good shape check - should be moved to the compressor
                    if param_name == "weight":
                        delattr(module, param_name)
                        requires_grad = param_data.dtype in (
                            torch.float16,
                            torch.float32,
                            torch.bfloat16,
                        )
                        param = torch.nn.Parameter(
                            param_data.to(device), requires_grad=requires_grad
                        )
                        register_offload_parameter(module, param_name, param)
                    else:
                        # Should already be registered to the correct device for
                        # for scales/zero-points
                        update_parameter_data(module, param_data, param_name)


def map_module_to_scheme(model: Module) -> Dict[str, QuantizationScheme]:
    """
    Returns a dictionary which maps quantized module names to their quantization
    schemes. Only includes modules with weight quantization
    """
    return {
        fix_fsdp_module_name(name): module.quantization_scheme
        for name, module in model.named_modules()
        if (
            hasattr(module, "quantization_scheme") and
            module.quantization_scheme.weights is not None
        )
    }


# HACK: Override the dtype_byte_size function in transformers to support float8 types
# Fix is posted upstream https://github.com/huggingface/transformers/pull/30488
def new_dtype_byte_size(dtype):
    if dtype == torch.bool:
        return 1 / 8
    bit_search = re.search(r"[^\d](\d+)_?", str(dtype))
    if bit_search is None:
        raise ValueError(f"`dtype` is not a valid dtype: {dtype}.")
    bit_size = int(bit_search.groups()[0])
    return bit_size // 8


@contextmanager
def override_quantization_status(
    config: QuantizationConfig, status: QuantizationStatus
):
    """
    Within this context, the quantization status will be set to the
    supplied status. After the context exits, the original status
    will be restored.

    :param config: the quantization config to override
    :param status: the status to temporarily set
    """
    original_status = config.quantization_status
    config.quantization_status = status
    try:
        yield
    finally:
        config.quantization_status = original_status<|MERGE_RESOLUTION|>--- conflicted
+++ resolved
@@ -392,13 +392,8 @@
         for prefix, module in tqdm(model.named_modules(), desc="Compressing model"):
 
             if prefix in module_to_scheme or prefix in sparse_compression_targets:
-<<<<<<< HEAD
-                module_device = get_execution_device(module).type
-                is_meta = module_device == "meta"
-=======
                 module_device = get_execution_device(module)
-                is_meta = module_device.type == "meta"
->>>>>>> 180226b9
+                is_meta = (module_device.type == "meta")
 
                 exec_device = "meta" if is_meta else "cpu"
                 onloading_device = "meta" if is_meta else module_device
