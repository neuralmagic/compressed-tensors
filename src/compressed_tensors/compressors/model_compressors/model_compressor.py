--- conflicted
+++ resolved
@@ -62,11 +62,8 @@
     get_safetensors_folder,
     has_offloaded_params,
     merge_names,
-<<<<<<< HEAD
     module_replace_dfs,
-=======
     register_offload_parameter,
->>>>>>> 16e64354
     update_parameter_data,
 )
 from compressed_tensors.utils.helpers import (
