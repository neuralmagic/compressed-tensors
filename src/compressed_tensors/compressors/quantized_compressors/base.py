# Copyright (c) 2021 - present / Neuralmagic, Inc. All Rights Reserved.
#
# Licensed under the Apache License, Version 2.0 (the "License");
# you may not use this file except in compliance with the License.
# You may obtain a copy of the License at
#
#    http://www.apache.org/licenses/LICENSE-2.0
#
# Unless required by applicable law or agreed to in writing,
# software distributed under the License is distributed on an "AS IS" BASIS,
# WITHOUT WARRANTIES OR CONDITIONS OF ANY KIND, either express or implied.
# See the License for the specific language governing permissions and
# limitations under the License.

import logging
from pathlib import Path
from typing import Any, Dict, Generator, Tuple, Union

import torch
from compressed_tensors.compressors.base import BaseCompressor
<<<<<<< HEAD
from compressed_tensors.quantization import QuantizationScheme
=======
from compressed_tensors.quantization import QuantizationArgs, QuantizationStrategy
>>>>>>> ed3ac7c1
from compressed_tensors.utils import (
    get_nested_mappings_from_state_dict,
    get_nested_weight_mappings,
    merge_names,
    remove_suffix,
)
from safetensors import safe_open
from torch import Tensor
from tqdm import tqdm


_LOGGER: logging.Logger = logging.getLogger(__name__)

__all__ = ["BaseQuantizationCompressor"]


class BaseQuantizationCompressor(BaseCompressor):
    """
    Base class representing a quant compression algorithm. Each child class should
    implement compression_param_info, compress_weight and decompress_weight.

    Compressors support compressing/decompressing a full module state dict or a single
    quantized PyTorch leaf module.

    Model Load Lifecycle (run_compressed=False):
        - ModelCompressor.decompress()
            - apply_quantization_config()
            - BaseQuantizationCompressor.decompress()
                - BaseQuantizationCompressor.decompress_weight()

    Model Save Lifecycle:
        - ModelCompressor.compress()
            - BaseQuantizationCompressor.compress()
                - BaseQuantizationCompressor.compress_weight()

    Module Lifecycle (run_compressed=True):
        - apply_quantization_config()
        - compressed_module = CompressedLinear(module)
            - initialize_module_for_quantization()
            - BaseQuantizationCompressor.compression_param_info()
            - register_parameters()
        - compressed_module.forward()
            - compressed_module.decompress()


    :param config: config specifying compression parameters
    """

    def compress(
        self,
        model_state: Dict[str, Tensor],
        names_to_scheme: Dict[str, QuantizationScheme],
        **kwargs,
    ) -> Dict[str, Tensor]:
        """
        Compresses a dense state dict

        :param model_state: state dict of uncompressed model
        :param names_to_scheme: quantization args for each quantized weight, needed for
            quantize function to calculate bit depth
        :return: compressed state dict
        """
        compressed_dict = {}
        save_device = "cpu"

        uncompressed_names = list(model_state.keys())
        for name in tqdm(uncompressed_names, desc="Compressing with quantization"):
            value = model_state[name]

            # compress weights
            if name.endswith("weight"):
                prefix = remove_suffix(name, "weight")

                # gather qparams
                scale = model_state.get(prefix + "weight_scale", None)
                g_idx = model_state.get(prefix + "weight_g_idx", None)
                zp = model_state.get(prefix + "weight_zero_point", None)

                # is scale does not exist, then weight cannot be compressed
                if scale is None:
                    compressed_dict[name] = value.to(save_device)
                    continue

                # compress values on cpu (memory movement too expensive)
                module_path = prefix[:-1] if prefix.endswith(".") else prefix
                quant_args = names_to_scheme[module_path].weights
                compressed_values = self.compress_weight(
                    weight=value,
                    scale=scale,
                    zero_point=zp,
                    g_idx=g_idx,
                    quantization_args=quant_args,
                    device="cpu",
                )

                # update state dict
                del model_state[name]
                for key, value in compressed_values.items():
                    compressed_dict[prefix + key] = value.to(save_device)

<<<<<<< HEAD
=======
        for name, value in tqdm(model_state.items(), desc="Quantized Compression"):
            # check if the parameter we're compressing is the weight zp
            # or the input zp
            is_weight_zp = name.endswith(weight_zp_suffix)
            is_input_zp = name.endswith(input_zp_suffix)

            # if we're saving the weight zp, fetch weight quant args
            if is_weight_zp:
                quant_args_zp = names_to_scheme.get(name[: -(len(weight_zp_suffix))])
                if isinstance(quant_args_zp, tuple):
                    # If tuple, first value is weight args, second is input args
                    quant_args_zp = quant_args_zp[0]

            # if we're saving the input zp, fetch input quant args
            if is_input_zp:
                input_args_zp = names_to_scheme.get(name[: -(len(input_zp_suffix))])
                if isinstance(input_args_zp, tuple):
                    # If tuple, first value is weight args, second is input args
                    input_args_zp = input_args_zp[-1]

            if name.endswith(weight_suffix):
                prefix = name[: -(len(weight_suffix))]
                scale = model_state.get(merge_names(prefix, "weight_scale"), None)
                zp = model_state.get(merge_names(prefix, "weight_zero_point"), None)
                g_idx = model_state.get(merge_names(prefix, "weight_g_idx"), None)
                if scale is not None:
                    # weight is quantized, compress it
                    if isinstance(names_to_scheme[prefix], tuple):
                        quant_args = names_to_scheme[prefix][0]
                    else:
                        quant_args = names_to_scheme[prefix]

                    compressed_data = self.compress_weight(
                        weight=value,
                        scale=scale,
                        zero_point=zp,
                        g_idx=g_idx,
                        quantization_args=quant_args,
                        device="cpu",
                    )
                    for key, value in compressed_data.items():
                        compressed_dict[merge_names(prefix, key)] = value
                else:
                    compressed_dict[name] = value.to("cpu")
            # only save zp if asym and not packed zp
            elif is_weight_zp and (
                quant_args_zp.symmetric or self._check_if_zp_pack_quantized(quant_args)
            ):
                continue
            # only save if asym
            elif is_input_zp and input_args_zp.symmetric:
                continue
            elif name.endswith("g_idx") and torch.any(value <= -1):
                continue
>>>>>>> ed3ac7c1
            else:
                # omit saving zero points for symmetric quantization
                if name.endswith("zero_point") and _is_symmetric(name, names_to_scheme):
                    continue

                # omit saving for g_idx if uninitialized
                # TODO: does this case actually occur?
                elif name.endswith("g_idx") and torch.any(value <= -1):
                    continue

                else:
                    compressed_dict[name] = value.to(save_device)

        return compressed_dict

    def _check_if_zp_pack_quantized(self, quant_args):
        from compressed_tensors.compressors import PackedQuantizationCompressor

        if isinstance(self, PackedQuantizationCompressor):
            if not quant_args.symmetric and quant_args.strategy in [
                QuantizationStrategy.GROUP.value,
                QuantizationStrategy.CHANNEL.value,
            ]:
                return True
        return False

    def decompress(
        self,
        path_to_model_or_tensors: Union[str, Path, Dict[str, Any]],
        names_to_scheme: Dict[str, QuantizationScheme],
        device: torch.device = "cpu",
    ) -> Generator[Tuple[str, Tensor], None, None]:
        """
        Reads a compressed state dict located at path_to_model_or_tensors
        and returns a generator for sequentially decompressing back to a
        dense state dict
        :param path_to_model_or_tensors: path to compressed safetensors model (directory
            with one or more safetensors files) or compressed tensors file
        :param names_to_scheme: quantization scheme for each quantized weight
        :param device: optional device to load intermediate weights into
        :return: compressed state dict
        """
        if isinstance(path_to_model_or_tensors, (str, Path)):
            yield from self._decompress_from_path(
                path_to_model_or_tensors, names_to_scheme, device
            )

        else:
            yield from self._decompress_from_state_dict(
                path_to_model_or_tensors, names_to_scheme
            )

    def _decompress_from_path(
        self,
        path_to_model: Union[str, Path, Dict[str, Any]],
        names_to_scheme: Dict[str, QuantizationScheme],
        device: torch.device,
    ):
        weight_mappings = get_nested_weight_mappings(
            path_to_model, self.compression_param_names
        )
        for weight_name in weight_mappings.keys():
            weight_data = {}
            for param_name, safe_path in weight_mappings[weight_name].items():
                full_name = merge_names(weight_name, param_name)
                with safe_open(safe_path, framework="pt", device=device) as f:
                    weight_data[param_name] = f.get_tensor(full_name)
            if "weight_scale" in weight_data:
                quant_args = names_to_scheme[weight_name].weights
                decompressed = self.decompress_weight(
                    compressed_data=weight_data, quantization_args=quant_args
                )
                yield merge_names(weight_name, "weight"), decompressed

    def _decompress_from_state_dict(
        self,
        state_dict: Dict[str, torch.Tensor],
        names_to_scheme: Dict[str, QuantizationScheme],
    ):
        weight_mappings = get_nested_mappings_from_state_dict(
            state_dict, self.compression_param_names
        )
        for weight_name in weight_mappings.keys():
            weight_data = {}
            for param_name, param_value in weight_mappings[weight_name].items():
                weight_data[param_name] = param_value

            if "weight_scale" in weight_data:
                quant_args = names_to_scheme[weight_name].weights
                decompressed = self.decompress_weight(
                    compressed_data=weight_data, quantization_args=quant_args
                )
                yield merge_names(weight_name, "weight"), decompressed


def _is_symmetric(name: str, names_to_scheme: Dict[str, QuantizationScheme]) -> bool:
    try:
        weight_name, zp_name = name.rsplit(".", 1) if "." in name else ("", name)
    except:
        breakpoint()
    scheme = names_to_scheme[weight_name]

    if zp_name == "weight_zero_point":
        quant_args = scheme.weights
    if zp_name == "input_zero_point":
        quant_args = scheme.input_activations
    if zp_name == "output_zero_point":
        quant_args = scheme.output_activations

    assert quant_args is not None
    return quant_args.symmetric<|MERGE_RESOLUTION|>--- conflicted
+++ resolved
@@ -18,11 +18,7 @@
 
 import torch
 from compressed_tensors.compressors.base import BaseCompressor
-<<<<<<< HEAD
-from compressed_tensors.quantization import QuantizationScheme
-=======
-from compressed_tensors.quantization import QuantizationArgs, QuantizationStrategy
->>>>>>> ed3ac7c1
+from compressed_tensors.quantization import QuantizationStrategy
 from compressed_tensors.utils import (
     get_nested_mappings_from_state_dict,
     get_nested_weight_mappings,
@@ -123,63 +119,6 @@
                 for key, value in compressed_values.items():
                     compressed_dict[prefix + key] = value.to(save_device)
 
-<<<<<<< HEAD
-=======
-        for name, value in tqdm(model_state.items(), desc="Quantized Compression"):
-            # check if the parameter we're compressing is the weight zp
-            # or the input zp
-            is_weight_zp = name.endswith(weight_zp_suffix)
-            is_input_zp = name.endswith(input_zp_suffix)
-
-            # if we're saving the weight zp, fetch weight quant args
-            if is_weight_zp:
-                quant_args_zp = names_to_scheme.get(name[: -(len(weight_zp_suffix))])
-                if isinstance(quant_args_zp, tuple):
-                    # If tuple, first value is weight args, second is input args
-                    quant_args_zp = quant_args_zp[0]
-
-            # if we're saving the input zp, fetch input quant args
-            if is_input_zp:
-                input_args_zp = names_to_scheme.get(name[: -(len(input_zp_suffix))])
-                if isinstance(input_args_zp, tuple):
-                    # If tuple, first value is weight args, second is input args
-                    input_args_zp = input_args_zp[-1]
-
-            if name.endswith(weight_suffix):
-                prefix = name[: -(len(weight_suffix))]
-                scale = model_state.get(merge_names(prefix, "weight_scale"), None)
-                zp = model_state.get(merge_names(prefix, "weight_zero_point"), None)
-                g_idx = model_state.get(merge_names(prefix, "weight_g_idx"), None)
-                if scale is not None:
-                    # weight is quantized, compress it
-                    if isinstance(names_to_scheme[prefix], tuple):
-                        quant_args = names_to_scheme[prefix][0]
-                    else:
-                        quant_args = names_to_scheme[prefix]
-
-                    compressed_data = self.compress_weight(
-                        weight=value,
-                        scale=scale,
-                        zero_point=zp,
-                        g_idx=g_idx,
-                        quantization_args=quant_args,
-                        device="cpu",
-                    )
-                    for key, value in compressed_data.items():
-                        compressed_dict[merge_names(prefix, key)] = value
-                else:
-                    compressed_dict[name] = value.to("cpu")
-            # only save zp if asym and not packed zp
-            elif is_weight_zp and (
-                quant_args_zp.symmetric or self._check_if_zp_pack_quantized(quant_args)
-            ):
-                continue
-            # only save if asym
-            elif is_input_zp and input_args_zp.symmetric:
-                continue
-            elif name.endswith("g_idx") and torch.any(value <= -1):
-                continue
->>>>>>> ed3ac7c1
             else:
                 # omit saving zero points for symmetric quantization
                 if name.endswith("zero_point") and _is_symmetric(name, names_to_scheme):
