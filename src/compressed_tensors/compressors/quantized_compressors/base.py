# Copyright (c) 2021 - present / Neuralmagic, Inc. All Rights Reserved.
#
# Licensed under the Apache License, Version 2.0 (the "License");
# you may not use this file except in compliance with the License.
# You may obtain a copy of the License at
#
#    http://www.apache.org/licenses/LICENSE-2.0
#
# Unless required by applicable law or agreed to in writing,
# software distributed under the License is distributed on an "AS IS" BASIS,
# WITHOUT WARRANTIES OR CONDITIONS OF ANY KIND, either express or implied.
# See the License for the specific language governing permissions and
# limitations under the License.

import logging
from pathlib import Path
from typing import Any, Dict, Generator, Tuple, Union

import torch
from compressed_tensors.compressors.base import BaseCompressor
from compressed_tensors.quantization import QuantizationScheme, QuantizationStrategy
from compressed_tensors.utils import (
    get_nested_mappings_from_state_dict,
    get_nested_weight_mappings,
    merge_names,
    remove_suffix,
)
from safetensors import safe_open
from torch import Tensor
from tqdm import tqdm


_LOGGER: logging.Logger = logging.getLogger(__name__)

__all__ = ["BaseQuantizationCompressor"]


class BaseQuantizationCompressor(BaseCompressor):
    """
    Base class representing a quant compression algorithm. Each child class should
    implement compression_param_info, compress_weight and decompress_weight.

    Compressors support compressing/decompressing a full module state dict or a single
    quantized PyTorch leaf module.

    Model Load Lifecycle (run_compressed=False):
        - ModelCompressor.decompress()
            - apply_quantization_config()
            - BaseQuantizationCompressor.decompress()
                - BaseQuantizationCompressor.decompress_weight()

    Model Save Lifecycle:
        - ModelCompressor.compress()
            - BaseQuantizationCompressor.compress()
                - BaseQuantizationCompressor.compress_weight()

    Module Lifecycle (run_compressed=True):
        - apply_quantization_config()
        - compressed_module = CompressedLinear(module)
            - initialize_module_for_quantization()
            - BaseQuantizationCompressor.compression_param_info()
            - register_parameters()
        - compressed_module.forward()
            - compressed_module.decompress()


    :param config: config specifying compression parameters
    """

    def compress(
        self,
        model_state: Dict[str, Tensor],
        names_to_scheme: Dict[str, QuantizationScheme],
        **kwargs,
    ) -> Dict[str, Tensor]:
        """
        Compresses a dense state dict

        :param model_state: state dict of uncompressed model
        :param names_to_scheme: quantization args for each quantized weight, needed for
            quantize function to calculate bit depth
        :return: compressed state dict
        """
        compressed_dict = {}
        save_device = "cpu"

        uncompressed_names = list(model_state.keys())
        for name in tqdm(uncompressed_names, desc="Compressing with quantization"):
            value = model_state[name]

            # compress weights
            if name.endswith("weight"):
                prefix = remove_suffix(name, "weight")

                # gather qparams
                scale = model_state.get(prefix + "weight_scale", None)
                g_idx = model_state.get(prefix + "weight_g_idx", None)
                zp = model_state.get(prefix + "weight_zero_point", None)

                # is scale does not exist, then weight cannot be compressed
                if scale is None:
                    compressed_dict[name] = value.to(save_device)
                    continue

                # compress values on cpu (memory movement too expensive)
                module_path = prefix[:-1] if prefix.endswith(".") else prefix
                quant_args = names_to_scheme[module_path].weights
                compressed_values = self.compress_weight(
                    weight=value,
                    scale=scale,
                    zero_point=zp,
                    g_idx=g_idx,
                    quantization_args=quant_args,
                    device="cpu",
                )

                # update state dict
                for key, value in compressed_values.items():
                    compressed_dict[prefix + key] = value.to(save_device)

            else:
                # omit saving zero points for symmetric or packed quantization
                if name.endswith("zero_point") and self._skip_zp(name, names_to_scheme):
                    continue

                # omit saving for g_idx if uninitialized
                # TODO: does this case actually occur?
                elif name.endswith("g_idx") and torch.any(value <= -1):
                    continue

                compressed_dict[name] = value.to(save_device)

        return compressed_dict

    def _skip_zp(
        self, name: str, names_to_scheme: Dict[str, QuantizationScheme]
    ) -> bool:
        from compressed_tensors.compressors import PackedQuantizationCompressor

        module_name, zp_name = name.rsplit(".", 1) if "." in name else ("", name)
        scheme = names_to_scheme[module_name]

        if zp_name == "weight_zero_point":
            args = scheme.weights
        if zp_name == "input_zero_point":
            args = scheme.input_activations
        if zp_name == "output_zero_point":
            args = scheme.output_activations

        symmetric = args.symmetric
        packable_strategies = [
            QuantizationStrategy.GROUP.value,
            QuantizationStrategy.CHANNEL.value,
        ]
        packed = (
            isinstance(self, PackedQuantizationCompressor)
            and args.strategy in packable_strategies
        )

        return symmetric or packed

    def decompress(
        self,
        path_to_model_or_tensors: Union[str, Path, Dict[str, Any]],
        names_to_scheme: Dict[str, QuantizationScheme],
<<<<<<< HEAD
        device: torch.device = "cpu",
=======
        device: str = "cpu",
>>>>>>> 4438d08d
    ) -> Generator[Tuple[str, Tensor], None, None]:
        """
        Reads a compressed state dict located at path_to_model_or_tensors
        and returns a generator for sequentially decompressing back to a
        dense state dict
        :param path_to_model_or_tensors: path to compressed safetensors model (directory
            with one or more safetensors files) or compressed tensors file
        :param names_to_scheme: quantization scheme for each quantized weight
<<<<<<< HEAD
        :param device: optional device to load intermediate weights into
=======
        :param device: optional device to load intermediate weights into (must be `str`,
            not `torch.device`)
>>>>>>> 4438d08d
        :return: compressed state dict
        """
        if isinstance(path_to_model_or_tensors, (str, Path)):
            yield from self._decompress_from_path(
                path_to_model_or_tensors, names_to_scheme, device
            )

        else:
            yield from self._decompress_from_state_dict(
                path_to_model_or_tensors, names_to_scheme
            )

    def _decompress_from_path(
        self,
        path_to_model: Union[str, Path, Dict[str, Any]],
        names_to_scheme: Dict[str, QuantizationScheme],
<<<<<<< HEAD
        device: torch.device,
=======
        device: str,
>>>>>>> 4438d08d
    ):
        weight_mappings = get_nested_weight_mappings(
            path_to_model, self.compression_param_names
        )
        for weight_name in weight_mappings.keys():
            weight_data = {}
            for param_name, safe_path in weight_mappings[weight_name].items():
                full_name = merge_names(weight_name, param_name)
                with safe_open(safe_path, framework="pt", device=device) as f:
                    weight_data[param_name] = f.get_tensor(full_name)
            if "weight_scale" in weight_data:
                quant_args = names_to_scheme[weight_name].weights
                decompressed = self.decompress_weight(
                    compressed_data=weight_data, quantization_args=quant_args
                )
                weight_data["weight"] = decompressed
                yield weight_name, weight_data

    def _decompress_from_state_dict(self, state_dict, names_to_scheme):
        weight_mappings = get_nested_mappings_from_state_dict(
            state_dict, self.compression_param_names
        )
        for weight_name in weight_mappings.keys():
            weight_data = {}
            for param_name, param_value in weight_mappings[weight_name].items():
                weight_data[param_name] = param_value

            if "weight_scale" in weight_data:
                quant_args = names_to_scheme[weight_name]
                decompressed = self.decompress_weight(
                    compressed_data=weight_data, quantization_args=quant_args
                )
                weight_data["weight"] = decompressed
                yield weight_name, weight_data<|MERGE_RESOLUTION|>--- conflicted
+++ resolved
@@ -163,11 +163,7 @@
         self,
         path_to_model_or_tensors: Union[str, Path, Dict[str, Any]],
         names_to_scheme: Dict[str, QuantizationScheme],
-<<<<<<< HEAD
-        device: torch.device = "cpu",
-=======
         device: str = "cpu",
->>>>>>> 4438d08d
     ) -> Generator[Tuple[str, Tensor], None, None]:
         """
         Reads a compressed state dict located at path_to_model_or_tensors
@@ -176,12 +172,8 @@
         :param path_to_model_or_tensors: path to compressed safetensors model (directory
             with one or more safetensors files) or compressed tensors file
         :param names_to_scheme: quantization scheme for each quantized weight
-<<<<<<< HEAD
-        :param device: optional device to load intermediate weights into
-=======
         :param device: optional device to load intermediate weights into (must be `str`,
             not `torch.device`)
->>>>>>> 4438d08d
         :return: compressed state dict
         """
         if isinstance(path_to_model_or_tensors, (str, Path)):
@@ -198,11 +190,7 @@
         self,
         path_to_model: Union[str, Path, Dict[str, Any]],
         names_to_scheme: Dict[str, QuantizationScheme],
-<<<<<<< HEAD
-        device: torch.device,
-=======
         device: str,
->>>>>>> 4438d08d
     ):
         weight_mappings = get_nested_weight_mappings(
             path_to_model, self.compression_param_names
