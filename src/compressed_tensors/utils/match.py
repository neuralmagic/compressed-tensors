# Copyright (c) 2021 - present / Neuralmagic, Inc. All Rights Reserved.
#
# Licensed under the Apache License, Version 2.0 (the "License");
# you may not use this file except in compliance with the License.
# You may obtain a copy of the License at
#
#    http://www.apache.org/licenses/LICENSE-2.0
#
# Unless required by applicable law or agreed to in writing,
# software distributed under the License is distributed on an "AS IS" BASIS,
# WITHOUT WARRANTIES OR CONDITIONS OF ANY KIND, either express or implied.
# See the License for the specific language governing permissions and
# limitations under the License.

import logging
import re
from collections.abc import Generator
<<<<<<< HEAD
from typing import Iterable, List, Tuple
=======
from typing import Iterable, Mapping, Optional, Tuple
>>>>>>> b2df3667

import torch
from compressed_tensors.utils.internal import InternalModule


_LOGGER: logging.Logger = logging.getLogger(__name__)


__all__ = [
    "match_named_modules",
    "match_named_parameters",
    "match_targets",
    "match_modules_set",
    "is_match",
]


FusedMappping = Mapping[str, Iterable[str]]


def match_named_modules(
    model: torch.nn.Module,
<<<<<<< HEAD
    targets: Iterable[str] | None,
    ignore: Iterable[str] | None = None,
=======
    targets: Iterable[str],
    ignore: Iterable[str] = tuple(),
    fused: Optional[FusedMappping] = None,
>>>>>>> b2df3667
    warn_on_fail: bool = False,
) -> Generator[Tuple[str, torch.nn.Module]]:
    """
    Yields names and modules which match `targets` but do not match `ignore`.
    Values are returned in order of `model.named_modules()`

    :param model: model containing submodules to match against
    :param targets: target strings, potentially containing "re:" prefixes
    :param ignore: targets to ignore, potentially containing "re:" prefixes
    :fused: optional mapping from suffixes of fused modules to the suffixes of their
        corresponding shards. See `compressed_tensors.utils.match.is_match`
    :param warn_on_fail: if True, warns if any targets do not match any modules in model
    :return: generator of module names and modules
    """
    targets = targets or []
    ignore = ignore or []

    unmatched_targets = set(targets)

    for name, module in model.named_modules():
        for target in targets:
            if is_match(name, module, target, fused):
                unmatched_targets -= {target}
<<<<<<< HEAD
                if not any(is_match(name, module, ign) for ign in ignore):
=======

                if not any(is_match(name, module, ign, fused) for ign in ignore):
>>>>>>> b2df3667
                    yield name, module
                break

    if warn_on_fail:
        for target in unmatched_targets:
            _LOGGER.warning(
                f"Could not match `{target}` in instance of {model.__class__.__name__}"
            )


def match_named_parameters(
    model: torch.nn.Module,
<<<<<<< HEAD
    targets: Iterable[str] | None = None,
    ignore: Iterable[str] | None = None,
=======
    targets: Iterable[str],
    ignore: Iterable[str] = tuple(),
    fused: Optional[FusedMappping] = None,
>>>>>>> b2df3667
    warn_on_fail: bool = False,
) -> Generator[Tuple[str, torch.nn.Module, torch.nn.Parameter]]:
    """
    Yields parameters which match `targets` but do not match `ignore`.
    Values are returned in order of `model.named_modules()`

    :param model: model containing params to match against
    :param targets: target strings, potentially containing "re:" prefixes
    :param ignore: targets to ignore, potentially containing "re:" prefixes
    :fused: optional mapping from suffixes of fused modules to the suffixes of their
        corresponding shards. See `compressed_tensors.utils.match.is_match`
    :param warn_on_fail: if True, warns if any targets do not match any params in model
    :return: generator of fully-qualified param names, parent modules, and params
    """
    targets = targets or []
    ignore = ignore or []

    unmatched_targets = set(targets)
    for module_name, module in model.named_modules():
        if isinstance(module, InternalModule):
            continue

        for param_name, param in module.named_parameters(recurse=False):
            param_fqn = f"{module_name}.{param_name}"
            for target in targets:
                if _match_name(param_fqn, target, fused):
                    unmatched_targets -= {target}

                    if not any(_match_name(param_fqn, ign, fused) for ign in ignore):
                        yield param_fqn, module, param

    if warn_on_fail:
        for target in unmatched_targets:
            _LOGGER.warning(
                f"Could not match `{target}` in instance of {model.__class__.__name__}"
            )


def match_targets(
    name: str, module: torch.nn.Module, targets: Iterable[str] | None = None
) -> List[str]:
    """
    Returns the targets that match the given name and module.

    :param name: the name of the module
    :param module: the module to match
    :param targets: the target strings, potentially containing "re:" prefixes
    :return: the targets that match the given name and module

    Outputs are ordered by type: exact name match, regex name match, class name match
    """
    targets = targets or []

    if isinstance(module, InternalModule):
        return []

    # The order of the output `matches` list matters, the are arranged from most
    # specific to least specific, and this order will be used when merging configs.
    # The entries are sorted in the following order:
    #     1. matches on exact strings
    #     2. matches on regex patterns
    #     3. matches on module names

    targets = sorted(targets, key=lambda x: ("re:" in x, x))
    matched_targets = []
    for target in targets:
        if _match_name(name, target):
            matched_targets.append(target)

    for target in targets:
        if _match_class(module, target) and target not in matched_targets:
            matched_targets.append(target)

    return matched_targets


def match_modules_set(
    model: torch.nn.Module,
    targets: Iterable[str] | None = None,
    ignore: Iterable[str] | None = None,
) -> Generator[Iterable[torch.nn.Module]]:
    """
    Yields modules grouped with the same order and size as `targets`.
    Values are returned in order of `model.named_modules()`

    For example, the following targets would yield module belonging to the following layers:
    ```python3
    match_modules_set(model, ["q_proj", "k_proj", "v_proj"]) == (
        (
            `model.layers.0.self_attn.q_proj`,
            `model.layers.0.self_attn.k_proj`,
            `model.layers.0.self_attn.v_proj`,
        ),
        (
            `model.layers.1.self_attn.q_proj`,
            `model.layers.1.self_attn.k_proj`,
            `model.layers.1.self_attn.v_proj`,
        ),
        ...
        (
            `model.layers.32.self_attn.q_proj`,
            `model.layers.32.self_attn.k_proj`,
            `model.layers.32.self_attn.v_proj`,
        ),
    )
    ```

    This can be used to match layers to their corresponding downstream counterparts.
    For example, matching layer norms to their subsequent linear layers
    ```python3
    for norm, q, k, v in match_modules_set(model, (norm_tgt, q_tgt, k_tgt, v_tgt)):
        fuse_norm_linears(norm, [q, k, v])

    :param model: model containing modules to match against
    :param targets: target strings, potentially containing "re:" prefixes
    :param ignore: targets to ignore, potentially containing "re:" prefixes
    """
    targets = targets or []
    ignore = ignore or []

    matches = dict.fromkeys(targets, None)
    for name, module in model.named_modules():
        # match until we get a full set
        for target in targets:
            if is_match(name, module, target) and not any(
                is_match(name, module, ign) for ign in ignore
            ):
                if matches[target] is not None:
                    raise ValueError(f"Matched a {target} twice before completing set")
                matches[target] = module

        # once we have a full set, yield and reset
        if targets and all((matches[target] is not None for target in targets)):
            yield [matches[target] for target in targets]  # ensure correct ordering
            matches = dict.fromkeys(targets, None)

    # check that none are left over
    unmatched_keys = [match for match, value in matches.items() if value is not None]
    if len(unmatched_keys):
        raise ValueError(f"Unable to match targets into set: {unmatched_keys}")


def is_match(
    name: str,
    module: torch.nn.Module,
    target: str,
    fused: Optional[FusedMappping] = None,
) -> bool:
    """
    Returns true if either module name or module parent classes match against target
    and the module is not an internal module. The name and module may refer to a fused
    module defined by vLLM. In these cases, a `fused` mapping must be provided.

    For example, in `vllm/model_executor/models/llama.py`:
    ```python
    packed_modules_mapping = {
        "qkv_proj": ["q_proj", "k_proj", "v_proj"],
        "gate_up_proj": ["gate_proj", "up_proj"]
    }
    ```

    :param name: name of module
    :param module: module to match
    :param target: target which matches name or module, potentially contains regex
    :fused: optional mapping from suffixes of fused modules to the suffixes of their
        corresponding shards
    """
    return not isinstance(module, InternalModule) and (
        _match_name(name, target, fused) or _match_class(module, target)
    )


def _match_name(name: str, target: str, fused: Optional[FusedMappping] = None) -> bool:
    """
    Returns true if target string begins with "re:" and regex matches or if target
    string exactly matches name. If the name refers to a fused module defined by vLLM,
    a `fused` mapping must be provided.

    :param name: name of module
    :param target: target name, potentially contains regex
    :fused: optional mapping from suffixes of fused modules to the suffixes of their
        corresponding shards
    """
    if fused is not None:
        for fused_suffix in fused:
            if name.endswith(fused_suffix):
                name_stripped = name.removesuffix(fused_suffix)
                return any(
                    _match_name(name_stripped + shard_suffix, target)
                    for shard_suffix in fused[fused_suffix]
                )

    if target.startswith("re:"):
        return re.match(target.removeprefix("re:"), name) is not None
    else:
        return target == name


def _match_class(module: torch.nn.Module, target: str) -> bool:
    """
    Returns true if any torch parent class names match the target string exactly.
    A special exception is made for vllm's `LinearBase` class which matches `Linear`

    :param module: module to match
    :param target: target which matches name or module
    """
    # will never match against a regex pattern since `:` is not allowed in class names
    return any(
        (
            issubclass(cls, torch.nn.Module)
            and (
                cls.__name__ == target
                or (cls.__name__ == "LinearBase" and target == "Linear")
            )
        )
        for cls in module.__class__.__mro__
    )<|MERGE_RESOLUTION|>--- conflicted
+++ resolved
@@ -15,11 +15,7 @@
 import logging
 import re
 from collections.abc import Generator
-<<<<<<< HEAD
-from typing import Iterable, List, Tuple
-=======
-from typing import Iterable, Mapping, Optional, Tuple
->>>>>>> b2df3667
+from typing import Iterable, List, Mapping, Optional, Tuple
 
 import torch
 from compressed_tensors.utils.internal import InternalModule
@@ -42,14 +38,9 @@
 
 def match_named_modules(
     model: torch.nn.Module,
-<<<<<<< HEAD
     targets: Iterable[str] | None,
     ignore: Iterable[str] | None = None,
-=======
-    targets: Iterable[str],
-    ignore: Iterable[str] = tuple(),
     fused: Optional[FusedMappping] = None,
->>>>>>> b2df3667
     warn_on_fail: bool = False,
 ) -> Generator[Tuple[str, torch.nn.Module]]:
     """
@@ -73,12 +64,7 @@
         for target in targets:
             if is_match(name, module, target, fused):
                 unmatched_targets -= {target}
-<<<<<<< HEAD
-                if not any(is_match(name, module, ign) for ign in ignore):
-=======
-
                 if not any(is_match(name, module, ign, fused) for ign in ignore):
->>>>>>> b2df3667
                     yield name, module
                 break
 
@@ -91,14 +77,9 @@
 
 def match_named_parameters(
     model: torch.nn.Module,
-<<<<<<< HEAD
     targets: Iterable[str] | None = None,
     ignore: Iterable[str] | None = None,
-=======
-    targets: Iterable[str],
-    ignore: Iterable[str] = tuple(),
     fused: Optional[FusedMappping] = None,
->>>>>>> b2df3667
     warn_on_fail: bool = False,
 ) -> Generator[Tuple[str, torch.nn.Module, torch.nn.Parameter]]:
     """
