--- conflicted
+++ resolved
@@ -120,26 +120,15 @@
 
 
 def match_targets(
-<<<<<<< HEAD
-    name: str, module: torch.nn.Module, targets: Iterable[str] | None = None
+    name: str, module: torch.nn.Module, targets: Iterable[str] | None
 ) -> List[str]:
     """
     Returns the targets that match the given name and module.
-=======
-    name: str, module: torch.nn.Module, targets: Optional[Iterable[str]]
-) -> List[str]:
-    """
-    Returns the targets that match the given name and module.
-
->>>>>>> d99d38bd
+
     :param name: the name of the module
     :param module: the module to match
     :param targets: the target strings, potentially containing "re:" prefixes
     :return: the targets that match the given name and module
-<<<<<<< HEAD
-=======
-
->>>>>>> d99d38bd
     Outputs are ordered by type: exact name match, regex name match, class name match
     """
     targets = targets or []
