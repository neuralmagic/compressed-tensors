--- conflicted
+++ resolved
@@ -250,7 +250,7 @@
 
 
 def get_nested_mappings_from_state_dict(
-    state_dict,
+    state_dict: Dict[str, Tensor],
     params_to_nest: Iterable[str],
     return_unmatched_params: bool = False,
 ) -> Union[NestedStateDictType, Tuple[NestedStateDictType, Dict[str, Tensor]]]:
@@ -283,15 +283,12 @@
                 if module_path not in nested_weight_mappings:
                     nested_weight_mappings[module_path] = {}
                 nested_weight_mappings[module_path][param_name] = state_dict[key]
-<<<<<<< HEAD
                 matched = True
         if return_unmatched_params and not matched:
             unmatched_params[key] = state_dict[key]
 
     if return_unmatched_params:
         return nested_weight_mappings, unmatched_params
-=======
->>>>>>> 4759a868
     return nested_weight_mappings
 
 
