# Copyright (c) 2021 - present / Neuralmagic, Inc. All Rights Reserved.
#
# Licensed under the Apache License, Version 2.0 (the "License");
# you may not use this file except in compliance with the License.
# You may obtain a copy of the License at
#
#    http://www.apache.org/licenses/LICENSE-2.0
#
# Unless required by applicable law or agreed to in writing,
# software distributed under the License is distributed on an "AS IS" BASIS,
# WITHOUT WARRANTIES OR CONDITIONS OF ANY KIND, either express or implied.
# See the License for the specific language governing permissions and
# limitations under the License.


from typing import Optional

<<<<<<< HEAD
from compressed_tensors.compressors import ModelCompressor
from compressed_tensors.config import CompressionConfig
=======
from compressed_tensors.base import SPARSITY_CONFIG_NAME
>>>>>>> 3c8c5abd
from transformers import AutoConfig


__all__ = ["infer_compressor_from_model_config", "fix_fsdp_module_name"]

FSDP_WRAPPER_NAME = "_fsdp_wrapped_module"


def infer_compressor_from_model_config(
    pretrained_model_name_or_path: str,
) -> Optional["ModelCompressor"]:  # noqa: F821
    """
    Given a path to a model config, extract a sparsity config if it exists and return
    the associated ModelCompressor

    :param pretrained_model_name_or_path: path to model config on disk or HF hub
    :return: matching compressor if config contains a sparsity config
    """
    from compressed_tensors.compressors import ModelCompressor
    from compressed_tensors.config import CompressionConfig

    config = AutoConfig.from_pretrained(pretrained_model_name_or_path)
    sparsity_config = ModelCompressor.parse_sparsity_config(config)
    if sparsity_config is None:
        return None

    format = sparsity_config.get("format")
    sparsity_config = CompressionConfig.load_from_registry(format, **sparsity_config)
    compressor = ModelCompressor.load_from_registry(format, config=sparsity_config)
    return compressor


# TODO: There is already the same function in
# SparseML, should be moved to a shared location
# in the future
def fix_fsdp_module_name(name: str) -> str:
    """
    Remove FSDP wrapper prefixes from a module name
    Accounts for scenario where FSDP_WRAPPER_NAME is
    at the end of the name, as well as in the middle.
    :param name: name to strip
    :return: stripped name
    """
    return name.replace(FSDP_WRAPPER_NAME + ".", "").replace(
        "." + FSDP_WRAPPER_NAME, ""
    )<|MERGE_RESOLUTION|>--- conflicted
+++ resolved
@@ -15,12 +15,7 @@
 
 from typing import Optional
 
-<<<<<<< HEAD
 from compressed_tensors.compressors import ModelCompressor
-from compressed_tensors.config import CompressionConfig
-=======
-from compressed_tensors.base import SPARSITY_CONFIG_NAME
->>>>>>> 3c8c5abd
 from transformers import AutoConfig
 
 
