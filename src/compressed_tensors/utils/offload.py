# Copyright (c) 2021 - present / Neuralmagic, Inc. All Rights Reserved.
#
# Licensed under the Apache License, Version 2.0 (the "License");
# you may not use this file except in compliance with the License.
# You may obtain a copy of the License at
#
#    http://www.apache.org/licenses/LICENSE-2.0
#
# Unless required by applicable law or agreed to in writing,
# software distributed under the License is distributed on an "AS IS" BASIS,
# WITHOUT WARRANTIES OR CONDITIONS OF ANY KIND, either express or implied.
# See the License for the specific language governing permissions and
# limitations under the License.
"""
Utilities associated with offloading functionality provided by `accelerate`.

| ----------------------------------------------------------------------------------------------------- | # noqa: E501
| Operation | Without offloading support             | With offloading support                          | # noqa: E501
| --------- | -------------------------------------- | ------------------------------------------------ | # noqa: E501
| Add       | module.register_parameter(name, param) | register_offload_parameter(module, name, param)  | # noqa: E501
| Check     | N/A                                    | has_offloaded_params(module)                     | # noqa: E501
| Onload    | N/A                                    | with align_module_device(module)                 | # noqa: E501
| Update    | module.name.data.copy_(new_data)       | update_offload_parameter(module, name, new_data) | # noqa: E501
| Delete    | del module.name                        | delete_offload_parameter(module, name)           | # noqa: E501
| ----------------------------------------------------------------------------------------------------- | # noqa: E501
"""

import contextlib
import warnings
from functools import wraps
from typing import Any, Callable, Dict, Literal, Optional, Union

import torch


try:
    from accelerate.hooks import (
        AlignDevicesHook,
        add_hook_to_module,
        remove_hook_from_module,
    )
    from accelerate.utils import (
        OffloadedWeightsLoader,
        PrefixedDataset,
        set_module_tensor_to_device,
    )

    _has_accelerate = True
except ImportError:
    _has_accelerate = False
    AlignDevicesHook = None
    add_hook_to_module = None
    remove_hook_from_module = None
    OffloadedWeightsLoader = None
    PrefixedDataset = None
    set_module_tensor_to_device = None


__all__ = [
    "is_module_offloaded",
    "get_execution_device",
    "get_offloaded_device",
    "update_prefix_dict",
    "update_parameter_data",
    "register_offload_parameter",
    "update_offload_parameter",
    "delete_offload_parameter",
    "has_offloaded_params",
    "disable_hf_hook",
    "align_module_device",
]


def check_accelerate(fallback: Any):
    def decorator(func: Callable[[Any], Any]):
        if not _has_accelerate:

            @wraps(func)
            def fallback_fn(*args, **kwargs):
                return fallback

            return fallback_fn

        return func

    return decorator


""" Candidates for Depreciation """


@check_accelerate(fallback=False)
def is_module_offloaded(module: torch.nn.Module) -> bool:
    return has_offloaded_params(module)


<<<<<<< HEAD
def get_execution_device(module: torch.nn.Module) -> torch.device:
    """
    :param module: module to check
    :return: device module is loaded onto during forward pass
    """
    if has_offloaded_params(module):
        return module._hf_hook.execution_device
    device = next(module.parameters()).device

    return device


=======
>>>>>>> 436929ae
def get_offloaded_device(module: torch.nn.Module) -> torch.device:
    """
    :param module: module to check
    :return: device module is offloaded to onto after forward pass
    """
    if has_offloaded_params(module):
        first_key = list(module._hf_hook.weights_map.keys())[0]
        prefix_dataset = module._hf_hook.weights_map.dataset
        return prefix_dataset[first_key].device
    return next(module.parameters()).device


@check_accelerate(fallback=None)
def update_prefix_dict(module: torch.nn.Module, key: str, data: torch.Tensor):
    """
    Updates the offloaded state dict for a given module. Parameter named key is replaced
    by data. This is neccesary because parameter updates for offloaded modules do not
    persist automatically between loads. This function only affects the offloaded
    state dict and not the current state of the loaded module.

    :param module: module containing the parameter to update
    :param key: name of parameter to update
    :param data: tensor to update parameter with in the offloaded state dict
    """
    if not has_offloaded_params(module):
        raise ValueError("Prefix dict is only applicable to offloaded modules")

    weights_map = module._hf_hook.weights_map
    offload_to_weights_map(weights_map, key, data)


def update_parameter_data(
    module: torch.nn.Module, new_param_data: torch.Tensor, param_name: str
):
    """
    Update the data of an existing parameter and its offload dict. Supports both
    parameters of offloaded modules and non-offloaded modules

    :param module: module containing the parameter to update
    :param new_param_data: tensor to update parameter with
    :param param_name: name of module parameter to update
    """
    update_offload_parameter(module, param_name, new_param_data)


""" Candidates for Upstreaming """


def get_execution_device(module: torch.nn.Module) -> torch.device:
    """
    Get the device which inputs should be moved to before module execution

    :param module: module to check, may be offloaded
    :return: onload device of module
    """
    if has_offloaded_params(module):
        return module._hf_hook.execution_device

    first_param = next(module.parameters(), None)
    if first_param is None:
        warnings.warn(
            f"Unable able to infer execution device of {module}, falling back to CPU"
        )
        return torch.device("cpu")

    return first_param.device


def register_offload_parameter(
    module: torch.nn.Module,
    name: str,
    parameter: torch.nn.Parameter,
    offload_device: Optional[Union[torch.device, Literal["disk"]]] = None,
):
    """
    Register a parameter to the given module which may be offloaded

    :param module: maybe offloaded module
    :param name: name of newly registered parameter
    :param parameter: parameter being registered
    :param offload_device: device on which weight will be offloaded to. If None is
        provided, then infer device from parameters on module
    """
    has_onload = any(p.device != torch.device("meta") for p in module.parameters())
    module.register_parameter(name, parameter)

    if has_offloaded_params(module):
        weights_map = module._hf_hook.weights_map
        offload_to_weights_map(weights_map, name, parameter.data, offload_device)
        if not has_onload:
            set_module_tensor_to_device(module, name, "meta")


def update_offload_parameter(
    module: torch.nn.Module,
    name: str,
    data: Optional[torch.Tensor],
    offload_device: Optional[Union[torch.device, Literal["disk"]]] = None,
):
    """
    Update the data of an existing parameter and its offload dict. Supports both
    parameters of offloaded modules and non-offloaded modules

    :param module: module containing the parameter to update
    :param name: name of module parameter to update
    :param data: tensor to update parameter with
    :param offload_device: device on which weight will be offloaded to. If None is
        provided, then infer device from parameters on module
    """
    param = getattr(module, name)
    if param.data.shape != data.shape:
        warnings.warn(
            f"Shape of parameter being updated {param.data.shape} does not match shape "
            f"of update data {data.shape}"
        )

    # copy data into onloaded parameter if applicable
    if param.device != torch.device("meta"):
        param.data.copy_(data)

    # update offload dict
    if has_offloaded_params(module):
        weights_map = module._hf_hook.weights_map
        offload_to_weights_map(weights_map, name, data, offload_device)


def delete_offload_parameter(module: torch.nn.Module, name: str):
    """
    Delete a parameter from a module which may be offloaded

    :param module: maybe offloaded module
    :param name: name of parameter being deleted
    """
    delattr(module, name)

    if has_offloaded_params(module):
        weights_map = module._hf_hook.weights_map
        delete_from_weights_map(weights_map, name)


@check_accelerate(fallback=contextlib.nullcontext())
@contextlib.contextmanager
def disable_hf_hook(module: torch.nn.Module):
    hooks = {}

    def collect_hooks(module):
        nonlocal hooks
        if hasattr(module, "_hf_hook"):
            hooks[module] = module._hf_hook
            remove_hook_from_module(module)

    module.apply(collect_hooks)

    yield

    for submodule, hook in hooks.items():
        add_hook_to_module(submodule, hook)


@check_accelerate(fallback=None)
def offload_to_weights_map(
    weights_map: Union[PrefixedDataset, Dict, OffloadedWeightsLoader],
    key: str,
    value: torch.Tensor,
    offload_device: Optional[Union[torch.device, Literal["disk"]]] = None,
):
    """
    Helper function which implements offloaded item assignment for PrefixedDataset,
    OffloadedWeightsLoader, and Dict types.

    :param weights_map: weight map to be updated with offload information
    :param key: key used to identify weight location
    :param value: weight being offloaded
    :param offload_device: device on which weight will be offloaded to. If None is
        provided, then infer device from parameters in weights_map
    """
    if isinstance(weights_map, PrefixedDataset):
        if offload_device == "disk":
            raise ValueError(f"Cannot offload to disk with type {type(weights_map)}")

        dataset = weights_map.dataset
        key = f"{weights_map.prefix}{key}"
        offload_to_weights_map(dataset, key, value, offload_device)

    elif isinstance(weights_map, OffloadedWeightsLoader):
        if key not in weights_map.all_keys:
            weights_map.all_keys.append(key)

        if len(weights_map.index) <= 0 and offload_device != "disk":
            offload_to_weights_map(weights_map.state_dict, key, value, offload_device)

        else:
            raise NotImplementedError(
                "Updating weights_map with disk offloading is not implemented yet"
            )

    elif isinstance(weights_map, dict):
        if offload_device == "disk":
            raise ValueError(f"Cannot offload to disk with type {type(weights_map)}")

        # infer offload device
        if offload_device is None:
            if key in weights_map:
                offload_device = weights_map[key].device
            else:
                tens = next(iter(weights_map.values()), None)
                if tens is None:
                    raise ValueError(
                        "Cannot infer offload device from empty weights_map"
                    )
                offload_device = tens.device

        weights_map[key] = value.to(device=offload_device)

    else:
        raise NotImplementedError(
            "Updating offload data not implemented for weights_map of type "
            f"{type(weights_map)}"
        )


@check_accelerate(fallback=None)
def delete_from_weights_map(
    weights_map: Union[PrefixedDataset, Dict, OffloadedWeightsLoader],
    key: str,
):
    if isinstance(weights_map, PrefixedDataset):
        dataset = weights_map.dataset
        key = f"{weights_map.prefix}{key}"
        delete_from_weights_map(dataset, key)

    elif isinstance(weights_map, OffloadedWeightsLoader):
        if len(weights_map.index) <= 0:
            delete_from_weights_map(weights_map.state_dict, key)

        else:
            raise NotImplementedError(
                "Delete from weights_map with disk offloading is not implemented yet"
            )

    elif isinstance(weights_map, dict):
        del weights_map[key]

    else:
        raise NotImplementedError(
            "Updating offload data not implemented for weights_map of type "
            f"{type(weights_map)}"
        )


""" Upstreamed Functions """


# introduced in accelerate v1.1.0
@check_accelerate(fallback=False)
def has_offloaded_params(module: torch.nn.Module) -> bool:
    """
    Checks if a module has offloaded parameters by checking if the given module has a
    AlignDevicesHook attached with offloading enabled

    Args:
        module (`torch.nn.Module`): The module to check for an offload hook.

    Returns:
        bool: `True` if the module has an offload hook and offloading is enabled,
        `False` otherwise.
    """
    return (
        hasattr(module, "_hf_hook")
        and isinstance(module._hf_hook, AlignDevicesHook)
        and module._hf_hook.offload
    )


# introduced in accelerate v1.1.0
@check_accelerate(fallback=contextlib.nullcontext())
@contextlib.contextmanager
def align_module_device(
    module: torch.nn.Module, execution_device: Optional[torch.device] = None
):
    """
    Context manager that moves a module's parameters to the specified execution device.

    Args:
        module (`torch.nn.Module`):
            Module with parameters to align.
        execution_device (`torch.device`, *optional*):
            If provided, overrides the module's execution device within the context.
            Otherwise, use hook execution device or pass
    """
    if has_offloaded_params(module):
        if execution_device is not None:
            original_device = module._hf_hook.execution_device
            module._hf_hook.execution_device = execution_device

        try:
            module._hf_hook.pre_forward(module)
            yield
        finally:
            module._hf_hook.post_forward(module, None)
            if execution_device is not None:
                module._hf_hook.execution_device = original_device

    elif execution_device is not None:
        devices = {
            name: param.device for name, param in module.named_parameters(recurse=False)
        }
        try:
            for name in devices:
                set_module_tensor_to_device(module, name, execution_device)
            yield
        finally:
            for name, device in devices.items():
                set_module_tensor_to_device(module, name, device)

    else:
        yield<|MERGE_RESOLUTION|>--- conflicted
+++ resolved
@@ -94,21 +94,6 @@
     return has_offloaded_params(module)
 
 
-<<<<<<< HEAD
-def get_execution_device(module: torch.nn.Module) -> torch.device:
-    """
-    :param module: module to check
-    :return: device module is loaded onto during forward pass
-    """
-    if has_offloaded_params(module):
-        return module._hf_hook.execution_device
-    device = next(module.parameters()).device
-
-    return device
-
-
-=======
->>>>>>> 436929ae
 def get_offloaded_device(module: torch.nn.Module) -> torch.device:
     """
     :param module: module to check
